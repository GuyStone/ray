import os
from typing import List

#: Logger used by serve components
SERVE_LOGGER_NAME = "ray.serve"

#: Actor name used to register controller
SERVE_CONTROLLER_NAME = "SERVE_CONTROLLER_ACTOR"

#: Actor name used to register HTTP proxy actor
SERVE_PROXY_NAME = "SERVE_PROXY_ACTOR"

#: Ray namespace used for all Serve actors
SERVE_NAMESPACE = "serve"

#: HTTP Host
DEFAULT_HTTP_HOST = os.environ.get("RAY_SERVE_DEFAULT_HTTP_HOST", "127.0.0.1")

#: HTTP Port
DEFAULT_HTTP_PORT = int(os.environ.get("RAY_SERVE_DEFAULT_HTTP_PORT", 8000))

#: Uvicorn timeout_keep_alive Config
DEFAULT_UVICORN_KEEP_ALIVE_TIMEOUT_S = 5

#: gRPC Port
DEFAULT_GRPC_PORT = int(os.environ.get("RAY_SERVE_DEFAULT_GRPC_PORT", 9000))

#: Default Serve application name
SERVE_DEFAULT_APP_NAME = "default"

#: Max concurrency
ASYNC_CONCURRENCY = int(1e6)

# How long to sleep between control loop cycles on the controller.
CONTROL_LOOP_INTERVAL_S = float(os.getenv("RAY_SERVE_CONTROL_LOOP_INTERVAL_S", 0.1))
assert CONTROL_LOOP_INTERVAL_S >= 0, (
    f"Got unexpected value {CONTROL_LOOP_INTERVAL_S} for "
    "RAY_SERVE_CONTROL_LOOP_INTERVAL_S environment variable. "
    "RAY_SERVE_CONTROL_LOOP_INTERVAL_S cannot be negative."
)

#: Max time to wait for HTTP proxy in `serve.start()`.
HTTP_PROXY_TIMEOUT = 60

#: Max retry count for allowing failures in replica constructor.
#: If no replicas at target version is running by the time we're at
#: max construtor retry count, deploy() is considered failed.
#: By default we set threshold as min(num_replicas * 3, this value)
MAX_DEPLOYMENT_CONSTRUCTOR_RETRY_COUNT = int(
    os.environ.get("MAX_DEPLOYMENT_CONSTRUCTOR_RETRY_COUNT", "20")
)

# Max retry on deployment constructor is
# min(num_replicas * MAX_PER_REPLICA_RETRY_COUNT, MAX_DEPLOYMENT_CONSTRUCTOR_RETRY_COUNT)
MAX_PER_REPLICA_RETRY_COUNT = int(os.environ.get("MAX_PER_REPLICA_RETRY_COUNT", "3"))


# If you are wondering why we are using histogram buckets, please refer to
# https://prometheus.io/docs/practices/histograms/
# short answer is that its cheaper to calculate percentiles on the histogram
# than to calculate them on raw data, both in terms of time and space.

#: Default histogram buckets for latency tracker.
DEFAULT_LATENCY_BUCKET_MS = [
    1,
    2,
    5,
    10,
    20,
    50,
    100,
    200,
    300,
    400,
    500,
    1000,
    2000,
    # 5 seconds
    5000,
    # 10 seconds
    10000,
    # 60 seconds
    60000,
    # 2min
    120000,
    # 5 min
    300000,
    # 10 min
    600000,
]


def parse_latency_buckets(bucket_str: str, default_buckets: list) -> list:
    if bucket_str.strip() == "":
        return default_buckets
    try:
        # Convert string to list of floats
        buckets = [float(x.strip()) for x in bucket_str.split(",")]
        if not buckets:
            raise ValueError("Empty bucket list")
        if any(x <= 0 for x in buckets):
            raise ValueError("Bucket values must be positive")
        if sorted(set(buckets)) != buckets:
            raise ValueError("Bucket values must be in strictly ascending order")
        return buckets
    except Exception as e:
        raise ValueError(
            f"Invalid format for {bucket_str}. "
            f"Expected comma-separated positive numbers in ascending order. Error: {str(e)}"
        )


# Example usage:
# RAY_SERVE_REQUEST_LATENCY_BUCKET_MS="1,2,3,4"
# RAY_SERVE_MODEL_LOAD_LATENCY_BUCKET_MS="1,2,3,4"
#: Histogram buckets for request latency.
REQUEST_LATENCY_BUCKETS_MS = parse_latency_buckets(
    os.getenv("REQUEST_LATENCY_BUCKETS_MS", ""), DEFAULT_LATENCY_BUCKET_MS
)
#: Histogram buckets for model load/unload latency.
MODEL_LOAD_LATENCY_BUCKETS_MS = parse_latency_buckets(
    os.getenv("MODEL_LOAD_LATENCY_BUCKETS_MS", ""), DEFAULT_LATENCY_BUCKET_MS
)

#: Name of deployment health check method implemented by user.
HEALTH_CHECK_METHOD = "check_health"

#: Name of deployment reconfiguration method implemented by user.
RECONFIGURE_METHOD = "reconfigure"

SERVE_ROOT_URL_ENV_KEY = "RAY_SERVE_ROOT_URL"

#: Limit the number of cached handles because each handle has long poll
#: overhead. See https://github.com/ray-project/ray/issues/18980
MAX_CACHED_HANDLES = int(os.getenv("MAX_CACHED_HANDLES", 100))
assert MAX_CACHED_HANDLES > 0, (
    f"Got unexpected value {MAX_CACHED_HANDLES} for "
    "MAX_CACHED_HANDLES environment variable. "
    "MAX_CACHED_HANDLES must be positive."
)

#: Because ServeController will accept one long poll request per handle, its
#: concurrency needs to scale as O(num_handles)
CONTROLLER_MAX_CONCURRENCY = int(os.getenv("CONTROLLER_MAX_CONCURRENCY", 15_000))
assert CONTROLLER_MAX_CONCURRENCY > 0, (
    f"Got unexpected value {CONTROLLER_MAX_CONCURRENCY} for "
    "CONTROLLER_MAX_CONCURRENCY environment variable. "
    "CONTROLLER_MAX_CONCURRENCY must be positive."
)

DEFAULT_GRACEFUL_SHUTDOWN_TIMEOUT_S = 20
DEFAULT_GRACEFUL_SHUTDOWN_WAIT_LOOP_S = 2
DEFAULT_HEALTH_CHECK_PERIOD_S = 10
DEFAULT_HEALTH_CHECK_TIMEOUT_S = 30
DEFAULT_MAX_ONGOING_REQUESTS = 5
DEFAULT_TARGET_ONGOING_REQUESTS = 2

# HTTP Proxy health check configs
PROXY_HEALTH_CHECK_TIMEOUT_S = (
    float(os.environ.get("RAY_SERVE_PROXY_HEALTH_CHECK_TIMEOUT_S", "10")) or 10
)
PROXY_HEALTH_CHECK_PERIOD_S = (
    float(os.environ.get("RAY_SERVE_PROXY_HEALTH_CHECK_PERIOD_S", "10")) or 10
)
PROXY_READY_CHECK_TIMEOUT_S = (
    float(os.environ.get("RAY_SERVE_PROXY_READY_CHECK_TIMEOUT_S", "5")) or 5
)

# Number of times in a row that a HTTP proxy must fail the health check before
# being marked unhealthy.
PROXY_HEALTH_CHECK_UNHEALTHY_THRESHOLD = 3

# The minimum drain period for a HTTP proxy.
PROXY_MIN_DRAINING_PERIOD_S = (
    float(os.environ.get("RAY_SERVE_PROXY_MIN_DRAINING_PERIOD_S", "30")) or 30
)
# The time in seconds that the http proxy state waits before
# rechecking whether the proxy actor is drained or not.
PROXY_DRAIN_CHECK_PERIOD_S = 5

#: Number of times in a row that a replica must fail the health check before
#: being marked unhealthy.
REPLICA_HEALTH_CHECK_UNHEALTHY_THRESHOLD = 3

# The time in seconds that the Serve client waits before rechecking deployment state
CLIENT_POLLING_INTERVAL_S: float = 1

# The time in seconds that the Serve client waits before checking if
# deployment has been created
CLIENT_CHECK_CREATION_POLLING_INTERVAL_S: float = 0.1

# Handle metric push interval. (This interval will affect the cold start time period)
HANDLE_METRIC_PUSH_INTERVAL_S = float(
    os.environ.get("RAY_SERVE_HANDLE_METRIC_PUSH_INTERVAL_S", "10")
)

# Timeout for GCS internal KV service
RAY_SERVE_KV_TIMEOUT_S = float(os.environ.get("RAY_SERVE_KV_TIMEOUT_S", "0")) or None

# Timeout for GCS RPC request
RAY_GCS_RPC_TIMEOUT_S = 3.0

# Maximum duration to wait until broadcasting a long poll update if there are
# still replicas in the RECOVERING state.
RECOVERING_LONG_POLL_BROADCAST_TIMEOUT_S = 10.0

# Minimum duration to wait until broadcasting model IDs.
PUSH_MULTIPLEXED_MODEL_IDS_INTERVAL_S = 0.1


# Deprecation message for V1 migrations.
MIGRATION_MESSAGE = (
    "See https://docs.ray.io/en/latest/serve/index.html for more information."
)

# Environment variable name for to specify the encoding of the log messages
RAY_SERVE_LOG_ENCODING = os.environ.get("RAY_SERVE_LOG_ENCODING", "TEXT")

# Jsonify the log messages. This constant is deprecated and will be removed in the
# future. Use RAY_SERVE_LOG_ENCODING or 'LoggingConfig' to enable json format.
RAY_SERVE_ENABLE_JSON_LOGGING = os.environ.get("RAY_SERVE_ENABLE_JSON_LOGGING") == "1"

# Setting RAY_SERVE_LOG_TO_STDERR=0 will disable logging to the stdout and stderr.
# Also, redirect them to serve's log files.
RAY_SERVE_LOG_TO_STDERR = os.environ.get("RAY_SERVE_LOG_TO_STDERR", "1") == "1"

# Logging format attributes
SERVE_LOG_REQUEST_ID = "request_id"
SERVE_LOG_ROUTE = "route"
SERVE_LOG_APPLICATION = "application"
SERVE_LOG_DEPLOYMENT = "deployment"
SERVE_LOG_REPLICA = "replica"
SERVE_LOG_COMPONENT = "component_name"
SERVE_LOG_COMPONENT_ID = "component_id"
SERVE_LOG_MESSAGE = "message"
# This is a reserved for python logging module attribute, it should not be changed.
SERVE_LOG_LEVEL_NAME = "levelname"
SERVE_LOG_TIME = "asctime"

# Logging format with record key to format string dict
SERVE_LOG_RECORD_FORMAT = {
    SERVE_LOG_REQUEST_ID: "%(request_id)s",
    SERVE_LOG_APPLICATION: "%(application)s",
    SERVE_LOG_MESSAGE: "-- %(message)s",
    SERVE_LOG_LEVEL_NAME: "%(levelname)s",
    SERVE_LOG_TIME: "%(asctime)s",
}

# There are some attributes that we only use internally or don't provide values to the
# users. Adding to this set will remove them from structured logs.
SERVE_LOG_UNWANTED_ATTRS = {
    "serve_access_log",
    "task_id",
    "job_id",
}

SERVE_LOG_EXTRA_FIELDS = "ray_serve_extra_fields"

# Serve HTTP request header key for routing requests.
SERVE_MULTIPLEXED_MODEL_ID = "serve_multiplexed_model_id"

# Feature flag to turn on node locality routing for proxies. On by default.
RAY_SERVE_PROXY_PREFER_LOCAL_NODE_ROUTING = (
    os.environ.get("RAY_SERVE_PROXY_PREFER_LOCAL_NODE_ROUTING", "1") == "1"
)

# Feature flag to turn on AZ locality routing for proxies. On by default.
RAY_SERVE_PROXY_PREFER_LOCAL_AZ_ROUTING = (
    os.environ.get("RAY_SERVE_PROXY_PREFER_LOCAL_AZ_ROUTING", "1") == "1"
)

# Serve HTTP proxy callback import path.
RAY_SERVE_HTTP_PROXY_CALLBACK_IMPORT_PATH = os.environ.get(
    "RAY_SERVE_HTTP_PROXY_CALLBACK_IMPORT_PATH", None
)
# Serve controller callback import path.
RAY_SERVE_CONTROLLER_CALLBACK_IMPORT_PATH = os.environ.get(
    "RAY_SERVE_CONTROLLER_CALLBACK_IMPORT_PATH", None
)

# How often autoscaling metrics are recorded on Serve replicas.
RAY_SERVE_REPLICA_AUTOSCALING_METRIC_RECORD_PERIOD_S = 0.5

# How often autoscaling metrics are recorded on Serve handles.
RAY_SERVE_HANDLE_AUTOSCALING_METRIC_RECORD_PERIOD_S = 0.5

# Serve multiplexed matching timeout.
# This is the timeout for the matching process of multiplexed requests. To avoid
# thundering herd problem, the timeout value will be randomed between this value
# and this value * 2. The unit is second.
# If the matching process takes longer than the timeout, the request will be
# fallen to the default routing strategy.
RAY_SERVE_MULTIPLEXED_MODEL_ID_MATCHING_TIMEOUT_S = float(
    os.environ.get("RAY_SERVE_MULTIPLEXED_MODEL_ID_MATCHING_TIMEOUT_S", "1")
)

# Enable memray in all Serve actors.
RAY_SERVE_ENABLE_MEMORY_PROFILING = (
    os.environ.get("RAY_SERVE_ENABLE_MEMORY_PROFILING", "0") == "1"
)

# Enable cProfile in all Serve actors.
RAY_SERVE_ENABLE_CPU_PROFILING = (
    os.environ.get("RAY_SERVE_ENABLE_CPU_PROFILING", "0") == "1"
)

# Max value allowed for max_replicas_per_node option.
# TODO(jjyao) the <= 100 limitation is an artificial one
# and is due to the fact that Ray core only supports resource
# precision up to 0.0001.
# This limitation should be lifted in the long term.
MAX_REPLICAS_PER_NODE_MAX_VALUE = 100

# Argument name for passing in the gRPC context into a replica.
GRPC_CONTEXT_ARG_NAME = "grpc_context"

# Whether or not to forcefully kill replicas that fail health checks.
RAY_SERVE_FORCE_STOP_UNHEALTHY_REPLICAS = (
    os.environ.get("RAY_SERVE_FORCE_STOP_UNHEALTHY_REPLICAS", "0") == "1"
)

# Initial deadline for queue length responses in the router.
RAY_SERVE_QUEUE_LENGTH_RESPONSE_DEADLINE_S = float(
    os.environ.get("RAY_SERVE_QUEUE_LENGTH_RESPONSE_DEADLINE_S", 0.1)
)

# Maximum deadline for queue length responses in the router (in backoff).
RAY_SERVE_MAX_QUEUE_LENGTH_RESPONSE_DEADLINE_S = float(
    os.environ.get("RAY_SERVE_MAX_QUEUE_LENGTH_RESPONSE_DEADLINE_S", 1.0)
)

# Length of time to respect entries in the queue length cache when routing requests.
RAY_SERVE_QUEUE_LENGTH_CACHE_TIMEOUT_S = float(
    os.environ.get("RAY_SERVE_QUEUE_LENGTH_CACHE_TIMEOUT_S", 10.0)
)

# The default autoscaling policy to use if none is specified.
DEFAULT_AUTOSCALING_POLICY = "ray.serve.autoscaling_policy:default_autoscaling_policy"

# Feature flag to enable collecting all queued and ongoing request
# metrics at handles instead of replicas. ON by default.
RAY_SERVE_COLLECT_AUTOSCALING_METRICS_ON_HANDLE = (
    os.environ.get("RAY_SERVE_COLLECT_AUTOSCALING_METRICS_ON_HANDLE", "1") == "1"
)

RAY_SERVE_MIN_HANDLE_METRICS_TIMEOUT_S = float(
    os.environ.get("RAY_SERVE_MIN_HANDLE_METRICS_TIMEOUT_S", 10.0)
)

# Feature flag to always run a proxy on the head node even if it has no replicas.
RAY_SERVE_ALWAYS_RUN_PROXY_ON_HEAD_NODE = (
    os.environ.get("RAY_SERVE_ALWAYS_RUN_PROXY_ON_HEAD_NODE", "1") == "1"
)


# Default is 2GiB, the max for a signed int.
RAY_SERVE_GRPC_MAX_MESSAGE_SIZE = int(
    os.environ.get("RAY_SERVE_GRPC_MAX_MESSAGE_SIZE", (2 * 1024 * 1024 * 1024) - 1)
)

# Default options passed when constructing gRPC servers.
DEFAULT_GRPC_SERVER_OPTIONS = [
    ("grpc.max_send_message_length", RAY_SERVE_GRPC_MAX_MESSAGE_SIZE),
    ("grpc.max_receive_message_length", RAY_SERVE_GRPC_MAX_MESSAGE_SIZE),
]

# Timeout for gracefully shutting down metrics pusher, e.g. in routers or replicas
METRICS_PUSHER_GRACEFUL_SHUTDOWN_TIMEOUT_S = 10

# Feature flag to set `enable_task_events=True` on Serve-managed actors.
RAY_SERVE_ENABLE_TASK_EVENTS = (
    os.environ.get("RAY_SERVE_ENABLE_TASK_EVENTS", "0") == "1"
)

# Use compact instead of spread scheduling strategy
RAY_SERVE_USE_COMPACT_SCHEDULING_STRATEGY = (
    os.environ.get("RAY_SERVE_USE_COMPACT_SCHEDULING_STRATEGY", "0") == "1"
)


def str_to_list(s: str) -> List[str]:
    """Return a list from a comma-separated string.

    Trims whitespace and skips empty entries.
    """
    return [r.strip() for r in s.split(",") if r.strip()]


# Comma-separated list of custom resources prioritized in scheduling. Sorted from highest to lowest priority.
# Example: "customx,customy"
RAY_SERVE_HIGH_PRIORITY_CUSTOM_RESOURCES: List[str] = str_to_list(
    os.environ.get("RAY_SERVE_HIGH_PRIORITY_CUSTOM_RESOURCES", "")
)

# Feature flag to always override local_testing_mode to True in serve.run.
# This is used for internal testing to avoid passing the flag to every invocation.
RAY_SERVE_FORCE_LOCAL_TESTING_MODE = (
    os.environ.get("RAY_SERVE_FORCE_LOCAL_TESTING_MODE", "0") == "1"
)

# Run sync methods defined in the replica in a thread pool by default.
RAY_SERVE_RUN_SYNC_IN_THREADPOOL = (
    os.environ.get("RAY_SERVE_RUN_SYNC_IN_THREADPOOL", "0") == "1"
)

RAY_SERVE_RUN_SYNC_IN_THREADPOOL_WARNING = (
    "Calling sync method '{method_name}' directly on the "
    "asyncio loop. In a future version, sync methods will be run in a "
    "threadpool by default. Ensure your sync methods are thread safe "
    "or keep the existing behavior by making them `async def`. Opt "
    "into the new behavior by setting "
    "RAY_SERVE_RUN_SYNC_IN_THREADPOOL=1."
)

# Feature flag to turn off GC optimizations in the proxy (in case there is a
# memory leak or negative performance impact).
RAY_SERVE_ENABLE_PROXY_GC_OPTIMIZATIONS = (
    os.environ.get("RAY_SERVE_ENABLE_PROXY_GC_OPTIMIZATIONS", "1") == "1"
)

# Used for gc.set_threshold() when proxy GC optimizations are enabled.
RAY_SERVE_PROXY_GC_THRESHOLD = int(
    os.environ.get("RAY_SERVE_PROXY_GC_THRESHOLD", "10000")
)

# Interval at which cached metrics will be exported using the Ray metric API.
# Set to `0` to disable caching entirely.
RAY_SERVE_METRICS_EXPORT_INTERVAL_MS = int(
    os.environ.get("RAY_SERVE_METRICS_EXPORT_INTERVAL_MS", "100")
)

<<<<<<< HEAD
# The default replica scheduler to use if none is specified.
DEFAULT_REPLICA_SCHEDULER = (
    "ray.serve._private.replica_scheduler:PowerOfTwoChoicesReplicaScheduler"
)

# The default request scheduling period to use if none is specified.
DEFAULT_REQUEST_SCHEDULING_STATS_PERIOD_S = 10

# The default request scheduling timeout to use if none is specified.
DEFAULT_REQUEST_SCHEDULING_STATS_TIMEOUT_S = 30

# Name of deployment request scheduling stats method implemented by user.
REQUEST_SCHEDULING_STATS_METHOD = "record_scheduling_stats"
=======
# The default request router class to use if none is specified.
DEFAULT_REQUEST_ROUTER_PATH = (
    "ray.serve._private.request_router:PowerOfTwoChoicesRequestRouter"
)
>>>>>>> d9e56859
<|MERGE_RESOLUTION|>--- conflicted
+++ resolved
@@ -429,23 +429,7 @@
     os.environ.get("RAY_SERVE_METRICS_EXPORT_INTERVAL_MS", "100")
 )
 
-<<<<<<< HEAD
-# The default replica scheduler to use if none is specified.
-DEFAULT_REPLICA_SCHEDULER = (
-    "ray.serve._private.replica_scheduler:PowerOfTwoChoicesReplicaScheduler"
-)
-
-# The default request scheduling period to use if none is specified.
-DEFAULT_REQUEST_SCHEDULING_STATS_PERIOD_S = 10
-
-# The default request scheduling timeout to use if none is specified.
-DEFAULT_REQUEST_SCHEDULING_STATS_TIMEOUT_S = 30
-
-# Name of deployment request scheduling stats method implemented by user.
-REQUEST_SCHEDULING_STATS_METHOD = "record_scheduling_stats"
-=======
 # The default request router class to use if none is specified.
 DEFAULT_REQUEST_ROUTER_PATH = (
     "ray.serve._private.request_router:PowerOfTwoChoicesRequestRouter"
-)
->>>>>>> d9e56859
+)