import abc
import base64
import collections
import pickle
import warnings
from enum import Enum
from typing import TYPE_CHECKING, Any, Dict, List, Optional, Union

from ray.air.util.data_batch_conversion import BatchFormat
from ray.util.annotations import DeveloperAPI, PublicAPI

if TYPE_CHECKING:
    import numpy as np
    import pandas as pd

    from ray.air.data_batch_type import DataBatchType
    from ray.data import Dataset


@PublicAPI(stability="beta")
class PreprocessorNotFittedException(RuntimeError):
    """Error raised when the preprocessor needs to be fitted first."""

    pass


@PublicAPI(stability="beta")
class Preprocessor(abc.ABC):
    """Implements an ML preprocessing operation.

    Preprocessors are stateful objects that can be fitted against a Dataset and used
    to transform both local data batches and distributed data. For example, a
    Normalization preprocessor may calculate the mean and stdev of a field during
    fitting, and uses these attributes to implement its normalization transform.

    Preprocessors can also be stateless and transform data without needed to be fitted.
    For example, a preprocessor may simply remove a column, which does not require
    any state to be fitted.

    If you are implementing your own Preprocessor sub-class, you should override the
    following:

    * ``_fit`` if your preprocessor is stateful. Otherwise, set
      ``_is_fittable=False``.
    * ``_transform_pandas`` and/or ``_transform_numpy`` for best performance,
      implement both. Otherwise, the data will be converted to the match the
      implemented method.
    """

    class FitStatus(str, Enum):
        """The fit status of preprocessor."""

        NOT_FITTABLE = "NOT_FITTABLE"
        NOT_FITTED = "NOT_FITTED"
        # Only meaningful for Chain preprocessors.
        # At least one contained preprocessor in the chain preprocessor
        # is fitted and at least one that can be fitted is not fitted yet.
        # This is a state that show up if caller only interacts
        # with the chain preprocessor through intended Preprocessor APIs.
        PARTIALLY_FITTED = "PARTIALLY_FITTED"
        FITTED = "FITTED"

    # Preprocessors that do not need to be fitted must override this.
    _is_fittable = True

    def _check_has_fitted_state(self):
        """Checks if the Preprocessor has fitted state.

        This is also used as an indiciation if the Preprocessor has been fit, following
        convention from Ray versions prior to 2.6.
        This allows preprocessors that have been fit in older versions of Ray to be
        used to transform data in newer versions.
        """

        fitted_vars = [v for v in vars(self) if v.endswith("_")]
        return bool(fitted_vars)

    def fit_status(self) -> "Preprocessor.FitStatus":
        if not self._is_fittable:
            return Preprocessor.FitStatus.NOT_FITTABLE
        elif (
            hasattr(self, "_fitted") and self._fitted
        ) or self._check_has_fitted_state():
            return Preprocessor.FitStatus.FITTED
        else:
            return Preprocessor.FitStatus.NOT_FITTED

    def fit(self, ds: "Dataset") -> "Preprocessor":
        """Fit this Preprocessor to the Dataset.

        Fitted state attributes will be directly set in the Preprocessor.

        Calling it more than once will overwrite all previously fitted state:
        ``preprocessor.fit(A).fit(B)`` is equivalent to ``preprocessor.fit(B)``.

        Args:
            ds: Input dataset.

        Returns:
            Preprocessor: The fitted Preprocessor with state attributes.
        """
        fit_status = self.fit_status()
        if fit_status == Preprocessor.FitStatus.NOT_FITTABLE:
            # No-op as there is no state to be fitted.
            return self

        if fit_status in (
            Preprocessor.FitStatus.FITTED,
            Preprocessor.FitStatus.PARTIALLY_FITTED,
        ):
            warnings.warn(
                "`fit` has already been called on the preprocessor (or at least one "
                "contained preprocessors if this is a chain). "
                "All previously fitted state will be overwritten!"
            )

        fitted_ds = self._fit(ds)
        self._fitted = True
        return fitted_ds

    def fit_transform(
        self,
        ds: "Dataset",
        *,
        transform_num_cpus: Optional[float] = None,
        transform_memory: Optional[float] = None,
        transform_batch_size: Optional[int] = None,
        transform_concurrency: Optional[int] = None,
    ) -> "Dataset":
        """Fit this Preprocessor to the Dataset and then transform the Dataset.

        Calling it more than once will overwrite all previously fitted state:
        ``preprocessor.fit_transform(A).fit_transform(B)``
        is equivalent to ``preprocessor.fit_transform(B)``.

        Args:
            ds: Input Dataset.
            transform_num_cpus: [experimental] The number of CPUs to reserve for each parallel map worker.
            transform_memory: [experimental] The heap memory in bytes to reserve for each parallel map worker.
            transform_batch_size: [experimental] The maximum number of rows to return.
            transform_concurrency: [experimental] The maximum number of Ray workers to use concurrently.

        Returns:
            ray.data.Dataset: The transformed Dataset.
        """
        self.fit(ds)
        return self.transform(
            ds,
            num_cpus=transform_num_cpus,
            memory=transform_memory,
            batch_size=transform_batch_size,
            concurrency=transform_concurrency,
        )

    def transform(
        self,
        ds: "Dataset",
        *,
        batch_size: Optional[int] = None,
        num_cpus: Optional[float] = None,
        memory: Optional[float] = None,
        concurrency: Optional[int] = None,
    ) -> "Dataset":
        """Transform the given dataset.

        Args:
            ds: Input Dataset.
            batch_size: [experimental] Advanced configuration for adjusting input size for each worker.
            num_cpus: [experimental] The number of CPUs to reserve for each parallel map worker.
            memory: [experimental] The heap memory in bytes to reserve for each parallel map worker.
            concurrency: [experimental] The maximum number of Ray workers to use concurrently.

        Returns:
            ray.data.Dataset: The transformed Dataset.

        Raises:
            PreprocessorNotFittedException: if ``fit`` is not called yet.
        """
        fit_status = self.fit_status()
        if fit_status in (
            Preprocessor.FitStatus.PARTIALLY_FITTED,
            Preprocessor.FitStatus.NOT_FITTED,
        ):
            raise PreprocessorNotFittedException(
                "`fit` must be called before `transform`, "
                "or simply use fit_transform() to run both steps"
            )
        transformed_ds = self._transform(
            ds,
            batch_size=batch_size,
            num_cpus=num_cpus,
            memory=memory,
            concurrency=concurrency,
        )
        return transformed_ds

    def transform_batch(self, data: "DataBatchType") -> "DataBatchType":
        """Transform a single batch of data.

        The data will be converted to the format supported by the Preprocessor,
        based on which ``_transform_*`` methods are implemented.

        Args:
            data: Input data batch.

        Returns:
            DataBatchType:
                The transformed data batch. This may differ
                from the input type depending on which ``_transform_*`` methods
                are implemented.
        """
        fit_status = self.fit_status()
        if fit_status in (
            Preprocessor.FitStatus.PARTIALLY_FITTED,
            Preprocessor.FitStatus.NOT_FITTED,
        ):
            raise PreprocessorNotFittedException(
                "`fit` must be called before `transform_batch`."
            )
        return self._transform_batch(data)

    @DeveloperAPI
    def _fit(self, ds: "Dataset") -> "Preprocessor":
        """Sub-classes should override this instead of fit()."""
        raise NotImplementedError()

    def _determine_transform_to_use(self) -> BatchFormat:
        """Determine which batch format to use based on Preprocessor implementation.

        * If only `_transform_pandas` is implemented, then use ``pandas`` batch format.
        * If only `_transform_numpy` is implemented, then use ``numpy`` batch format.
        * If both are implemented, then use the Preprocessor defined preferred batch
        format.
        """

        has_transform_pandas = (
            self.__class__._transform_pandas != Preprocessor._transform_pandas
        )
        has_transform_numpy = (
            self.__class__._transform_numpy != Preprocessor._transform_numpy
        )

        if has_transform_numpy and has_transform_pandas:
            return self.preferred_batch_format()
        elif has_transform_numpy:
            return BatchFormat.NUMPY
        elif has_transform_pandas:
            return BatchFormat.PANDAS
        else:
            raise NotImplementedError(
                "None of `_transform_numpy` or `_transform_pandas` are implemented. "
                "At least one of these transform functions must be implemented "
                "for Preprocessor transforms."
            )

<<<<<<< HEAD
    def _transform(self, ds: "Dataset") -> "Dataset":
        # Avoid direct import to avoid circular import
        if ds.__class__.__name__ == "StreamSplitDataIterator":
            raise ValueError(
                "Cannot transform a StreamSplitDataIterator. This error typically occurs "
                "when trying to apply a preprocessor to a dataset shard inside a train worker. "
                "Instead, you should apply the transform to the Ray Dataset before sharding "
                "it across workers."
            )

        # TODO(matt): Expose `batch_size` or similar configurability.
        # The default may be too small for some datasets and too large for others.
=======
    def _transform(
        self,
        ds: "Dataset",
        batch_size: Optional[int],
        num_cpus: Optional[float] = None,
        memory: Optional[float] = None,
        concurrency: Optional[int] = None,
    ) -> "Dataset":
>>>>>>> 491b4c83
        transform_type = self._determine_transform_to_use()

        # Our user-facing batch format should only be pandas or NumPy, other
        # formats {arrow, simple} are internal.
        kwargs = self._get_transform_config()
        if num_cpus is not None:
            kwargs["num_cpus"] = num_cpus
        if memory is not None:
            kwargs["memory"] = memory
        if batch_size is not None:
            kwargs["batch_size"] = batch_size
        if concurrency is not None:
            kwargs["concurrency"] = concurrency

        if transform_type == BatchFormat.PANDAS:
            return ds.map_batches(
                self._transform_pandas, batch_format=BatchFormat.PANDAS, **kwargs
            )
        elif transform_type == BatchFormat.NUMPY:
            return ds.map_batches(
                self._transform_numpy, batch_format=BatchFormat.NUMPY, **kwargs
            )
        else:
            raise ValueError(
                "Invalid transform type returned from _determine_transform_to_use; "
                f'"pandas" and "numpy" allowed, but got: {transform_type}'
            )

    def _get_transform_config(self) -> Dict[str, Any]:
        """Returns kwargs to be passed to :meth:`ray.data.Dataset.map_batches`.

        This can be implemented by subclassing preprocessors.
        """
        return {}

    def _transform_batch(self, data: "DataBatchType") -> "DataBatchType":
        # For minimal install to locally import air modules
        import numpy as np
        import pandas as pd

        from ray.air.util.data_batch_conversion import (
            _convert_batch_type_to_numpy,
            _convert_batch_type_to_pandas,
        )

        try:
            import pyarrow
        except ImportError:
            pyarrow = None

        if not isinstance(
            data, (pd.DataFrame, pyarrow.Table, collections.abc.Mapping, np.ndarray)
        ):
            raise ValueError(
                "`transform_batch` is currently only implemented for Pandas "
                "DataFrames, pyarrow Tables, NumPy ndarray and dictionary of "
                f"ndarray. Got {type(data)}."
            )

        transform_type = self._determine_transform_to_use()

        if transform_type == BatchFormat.PANDAS:
            return self._transform_pandas(_convert_batch_type_to_pandas(data))
        elif transform_type == BatchFormat.NUMPY:
            return self._transform_numpy(_convert_batch_type_to_numpy(data))

    @classmethod
    def _derive_and_validate_output_columns(
        cls, columns: List[str], output_columns: Optional[List[str]]
    ) -> List[str]:
        """Returns the output columns after validation.

        Checks if the columns are explicitly set, otherwise defaulting to
        the input columns.

        Raises:
            ValueError: If the length of the output columns does not match the
                length of the input columns.
        """

        if output_columns and len(columns) != len(output_columns):
            raise ValueError(
                "Invalid output_columns: Got len(columns) != len(output_columns). "
                "The length of columns and output_columns must match."
            )
        return output_columns or columns

    @DeveloperAPI
    def _transform_pandas(self, df: "pd.DataFrame") -> "pd.DataFrame":
        """Run the transformation on a data batch in a Pandas DataFrame format."""
        raise NotImplementedError()

    @DeveloperAPI
    def _transform_numpy(
        self, np_data: Union["np.ndarray", Dict[str, "np.ndarray"]]
    ) -> Union["np.ndarray", Dict[str, "np.ndarray"]]:
        """Run the transformation on a data batch in a NumPy ndarray format."""
        raise NotImplementedError()

    @classmethod
    @DeveloperAPI
    def preferred_batch_format(cls) -> BatchFormat:
        """Batch format hint for upstream producers to try yielding best block format.

        The preferred batch format to use if both `_transform_pandas` and
        `_transform_numpy` are implemented. Defaults to Pandas.

        Can be overriden by Preprocessor classes depending on which transform
        path is the most optimal.
        """
        return BatchFormat.PANDAS

    @DeveloperAPI
    def serialize(self) -> str:
        """Return this preprocessor serialized as a string.

        Note: This is not a stable serialization format as it uses `pickle`.
        """
        # Convert it to a plain string so that it can be included as JSON metadata
        # in Trainer checkpoints.
        return base64.b64encode(pickle.dumps(self)).decode("ascii")

    @staticmethod
    @DeveloperAPI
    def deserialize(serialized: str) -> "Preprocessor":
        """Load the original preprocessor serialized via `self.serialize()`."""
        return pickle.loads(base64.b64decode(serialized))<|MERGE_RESOLUTION|>--- conflicted
+++ resolved
@@ -253,20 +253,6 @@
                 "for Preprocessor transforms."
             )
 
-<<<<<<< HEAD
-    def _transform(self, ds: "Dataset") -> "Dataset":
-        # Avoid direct import to avoid circular import
-        if ds.__class__.__name__ == "StreamSplitDataIterator":
-            raise ValueError(
-                "Cannot transform a StreamSplitDataIterator. This error typically occurs "
-                "when trying to apply a preprocessor to a dataset shard inside a train worker. "
-                "Instead, you should apply the transform to the Ray Dataset before sharding "
-                "it across workers."
-            )
-
-        # TODO(matt): Expose `batch_size` or similar configurability.
-        # The default may be too small for some datasets and too large for others.
-=======
     def _transform(
         self,
         ds: "Dataset",
@@ -275,7 +261,13 @@
         memory: Optional[float] = None,
         concurrency: Optional[int] = None,
     ) -> "Dataset":
->>>>>>> 491b4c83
+        if ds.__class__.__name__ == "StreamSplitDataIterator":
+            raise ValueError(
+                "Cannot transform a StreamSplitDataIterator. This error typically occurs "
+                "when trying to apply a preprocessor to a dataset shard inside a train worker. "
+                "Instead, you should apply the transform to the Ray Dataset before sharding "
+                "it across workers."
+            )
         transform_type = self._determine_transform_to_use()
 
         # Our user-facing batch format should only be pandas or NumPy, other
