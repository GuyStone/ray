import atexit
import collections
import datetime
import errno
import json
import logging
import os
import random
import signal
import socket
import subprocess
import sys
import tempfile
import threading
import time
import traceback
from collections import defaultdict
from typing import Dict, Optional, Tuple, IO, AnyStr

from filelock import FileLock

import ray
import ray._private.ray_constants as ray_constants
import ray._private.services
from ray._private import storage
from ray._raylet import GcsClient, get_session_key_from_storage
from ray._private.resource_spec import ResourceSpec
from ray._private.services import serialize_config, get_address
from ray._private.utils import open_log, try_to_create_directory, try_to_symlink

# Logger for this module. It should be configured at the entry point
# into the program using Ray. Ray configures it by default automatically
# using logging.basicConfig in its entry/init points.
logger = logging.getLogger(__name__)


class Node:
    """An encapsulation of the Ray processes on a single node.

    This class is responsible for starting Ray processes and killing them,
    and it also controls the temp file policy.

    Attributes:
        all_processes: A mapping from process type (str) to a list of
            ProcessInfo objects. All lists have length one except for the Redis
            server list, which has multiple.
    """

    def __init__(
        self,
        ray_params,
        head: bool = False,
        shutdown_at_exit: bool = True,
        spawn_reaper: bool = True,
        connect_only: bool = False,
        default_worker: bool = False,
        ray_init_cluster: bool = False,
    ):
        """Start a node.

        Args:
            ray_params: The RayParams to use to configure the node.
            head: True if this is the head node, which means it will
                start additional processes like the Redis servers, monitor
                processes, and web UI.
            shutdown_at_exit: If true, spawned processes will be cleaned
                up if this process exits normally.
            spawn_reaper: If true, spawns a process that will clean up
                other spawned processes if this process dies unexpectedly.
            connect_only: If true, connect to the node without starting
                new processes.
            default_worker: Whether it's running from a ray worker or not
            ray_init_cluster: Whether it's a cluster created by ray.init()
        """
        if shutdown_at_exit:
            if connect_only:
                raise ValueError(
                    "'shutdown_at_exit' and 'connect_only' cannot both be true."
                )
            self._register_shutdown_hooks()
        self._default_worker = default_worker
        self.head = head
        self.kernel_fate_share = bool(
            spawn_reaper and ray._private.utils.detect_fate_sharing_support()
        )
        self.all_processes: dict = {}
        self.removal_lock = threading.Lock()

        self.ray_init_cluster = ray_init_cluster
        if ray_init_cluster:
            assert head, "ray.init() created cluster only has the head node"

        # Set up external Redis when `RAY_REDIS_ADDRESS` is specified.
        redis_address_env = os.environ.get("RAY_REDIS_ADDRESS")
        if ray_params.external_addresses is None and redis_address_env is not None:
            external_redis = redis_address_env.split(",")

            # Reuse primary Redis as Redis shard when there's only one
            # instance provided.
            if len(external_redis) == 1:
                external_redis.append(external_redis[0])
            [primary_redis_ip, port] = external_redis[0].rsplit(":", 1)
            ray_params.external_addresses = external_redis
            ray_params.num_redis_shards = len(external_redis) - 1

        if (
            ray_params._system_config
            and len(ray_params._system_config) > 0
            and (not head and not connect_only)
        ):
            raise ValueError(
                "System config parameters can only be set on the head node."
            )

        ray_params.update_if_absent(
            include_log_monitor=True,
            resources={},
            worker_path=os.path.join(
                os.path.dirname(os.path.abspath(__file__)),
                "workers",
                "default_worker.py",
            ),
            setup_worker_path=os.path.join(
                os.path.dirname(os.path.abspath(__file__)),
                "workers",
                ray_constants.SETUP_WORKER_FILENAME,
            ),
        )

        self._resource_spec = None
        self._localhost = socket.gethostbyname("localhost")
        self._ray_params = ray_params
        self._config = ray_params._system_config or {}

        self._dashboard_agent_listen_port = ray_params.dashboard_agent_listen_port
        self._dashboard_grpc_port = ray_params.dashboard_grpc_port

        # Configure log rotation parameters.
        self.max_bytes = int(
            os.getenv("RAY_ROTATION_MAX_BYTES", ray_constants.LOGGING_ROTATE_BYTES)
        )
        self.backup_count = int(
            os.getenv(
                "RAY_ROTATION_BACKUP_COUNT", ray_constants.LOGGING_ROTATE_BACKUP_COUNT
            )
        )

        assert self.max_bytes >= 0
        assert self.backup_count >= 0

        self._redis_address = ray_params.redis_address
        if head:
            ray_params.update_if_absent(num_redis_shards=1)
        self._gcs_address = ray_params.gcs_address
        self._gcs_client = None

        if not self.head:
            self.validate_ip_port(self.address)
            self._init_gcs_client()

        # Register the temp dir.
        self._session_name = ray_params.session_name
        if self._session_name is None:
            if head:
                # We expect this the first time we initialize a cluster, but not during
                # subsequent restarts of the head node.
                maybe_key = self.check_persisted_session_name()
                if maybe_key is None:
                    # date including microsecond
                    date_str = datetime.datetime.today().strftime(
                        "%Y-%m-%d_%H-%M-%S_%f"
                    )
                    self._session_name = f"session_{date_str}_{os.getpid()}"
                else:
                    self._session_name = ray._private.utils.decode(maybe_key)
            else:
                assert not self._default_worker
                session_name = ray._private.utils.internal_kv_get_with_retry(
                    self.get_gcs_client(),
                    "session_name",
                    ray_constants.KV_NAMESPACE_SESSION,
                    num_retries=ray_constants.NUM_REDIS_GET_RETRIES,
                )
                self._session_name = ray._private.utils.decode(session_name)

        # Initialize webui url
        if head:
            self._webui_url = None
        else:
            if ray_params.webui is None:
                assert not self._default_worker
                self._webui_url = ray._private.services.get_webui_url_from_internal_kv()
            else:
                self._webui_url = (
                    f"{ray_params.dashboard_host}:{ray_params.dashboard_port}"
                )

        # It creates a session_dir.
        self._init_temp()

        node_ip_address = ray_params.node_ip_address
        if node_ip_address is None:
            if connect_only:
                node_ip_address = self._wait_and_get_for_node_address()
            else:
                node_ip_address = ray.util.get_node_ip_address()

        assert node_ip_address is not None
        ray_params.update_if_absent(
            node_ip_address=node_ip_address, raylet_ip_address=node_ip_address
        )
        self._node_ip_address = node_ip_address
        if not connect_only:
            ray._private.services.write_node_ip_address(
                self.get_session_dir_path(), node_ip_address
            )

        if ray_params.raylet_ip_address:
            raylet_ip_address = ray_params.raylet_ip_address
        else:
            raylet_ip_address = node_ip_address

        if raylet_ip_address != node_ip_address and (not connect_only or head):
            raise ValueError(
                "The raylet IP address should only be different than the node "
                "IP address when connecting to an existing raylet; i.e., when "
                "head=False and connect_only=True."
            )
        self._raylet_ip_address = raylet_ip_address

        # Validate and initialize the persistent storage API.
        if head:
            storage._init_storage(ray_params.storage, is_head=True)
        else:
            if not self._default_worker:
                storage_uri = ray._private.services.get_storage_uri_from_internal_kv()
            else:
                storage_uri = ray_params.storage
            storage._init_storage(storage_uri, is_head=False)

        # If it is a head node, try validating if
        # external storage is configurable.
        if head:
            self.validate_external_storage()

        if connect_only:
            # Get socket names from the configuration.
            self._plasma_store_socket_name = ray_params.plasma_store_socket_name
            self._raylet_socket_name = ray_params.raylet_socket_name
            self._node_id = ray_params.node_id

            # If user does not provide the socket name, get it from Redis.
            if (
                self._plasma_store_socket_name is None
                or self._raylet_socket_name is None
                or self._ray_params.node_manager_port is None
                or self._node_id is None
            ):
                # Get the address info of the processes to connect to
                # from Redis or GCS.
                node_info = ray._private.services.get_node_to_connect_for_driver(
                    self.gcs_address,
                    self._raylet_ip_address,
                )
                self._plasma_store_socket_name = node_info["object_store_socket_name"]
                self._raylet_socket_name = node_info["raylet_socket_name"]
                self._ray_params.node_manager_port = node_info["node_manager_port"]
                self._node_id = node_info["node_id"]
        else:
            # If the user specified a socket name, use it.
            self._plasma_store_socket_name = self._prepare_socket_file(
                self._ray_params.plasma_store_socket_name, default_prefix="plasma_store"
            )
            self._raylet_socket_name = self._prepare_socket_file(
                self._ray_params.raylet_socket_name, default_prefix="raylet"
            )
            if (
                self._ray_params.env_vars is not None
                and "RAY_OVERRIDE_NODE_ID_FOR_TESTING" in self._ray_params.env_vars
            ):
                node_id = self._ray_params.env_vars["RAY_OVERRIDE_NODE_ID_FOR_TESTING"]
                logger.debug(
                    f"Setting node ID to {node_id} "
                    "based on ray_params.env_vars override"
                )
                self._node_id = node_id
            elif os.environ.get("RAY_OVERRIDE_NODE_ID_FOR_TESTING"):
                node_id = os.environ["RAY_OVERRIDE_NODE_ID_FOR_TESTING"]
                logger.debug(f"Setting node ID to {node_id} based on env override")
                self._node_id = node_id
            else:
                node_id = ray.NodeID.from_random().hex()
                logger.debug(f"Setting node ID to {node_id}")
                self._node_id = node_id

        self.metrics_agent_port = self._get_cached_port(
            "metrics_agent_port", default_port=ray_params.metrics_agent_port
        )
        self._metrics_export_port = self._get_cached_port(
            "metrics_export_port", default_port=ray_params.metrics_export_port
        )
        self._dashboard_agent_listen_port = self._get_cached_port(
            "dashboard_agent_listen_port",
            default_port=ray_params.dashboard_agent_listen_port,
        )
        self._runtime_env_agent_port = self._get_cached_port(
            "runtime_env_agent_port",
            default_port=ray_params.runtime_env_agent_port,
        )

        ray_params.update_if_absent(
            metrics_agent_port=self.metrics_agent_port,
            metrics_export_port=self._metrics_export_port,
            dashboard_agent_listen_port=self._dashboard_agent_listen_port,
            runtime_env_agent_port=self._runtime_env_agent_port,
        )

        # Pick a GCS server port.
        if head:
            gcs_server_port = os.getenv(ray_constants.GCS_PORT_ENVIRONMENT_VARIABLE)
            if gcs_server_port:
                ray_params.update_if_absent(gcs_server_port=int(gcs_server_port))
            if ray_params.gcs_server_port is None or ray_params.gcs_server_port == 0:
                ray_params.gcs_server_port = self._get_cached_port("gcs_server_port")

        if not connect_only and spawn_reaper and not self.kernel_fate_share:
            self.start_reaper_process()
        if not connect_only:
            self._ray_params.update_pre_selected_port()

        # Start processes.
        if head:
            self.start_head_processes()

        if not connect_only:
            self.start_ray_processes()
            # we should update the address info after the node has been started
            try:
                ray._private.services.wait_for_node(
                    self.gcs_address,
                    self._plasma_store_socket_name,
                )
            except TimeoutError as te:
                raise Exception(
                    "The current node timed out during startup. This "
                    "could happen because some of the Ray processes "
                    "failed to startup."
                ) from te
            node_info = ray._private.services.get_node(
                self.gcs_address,
                self._node_id,
            )
            if self._ray_params.node_manager_port == 0:
                self._ray_params.node_manager_port = node_info["node_manager_port"]

        # Makes sure the Node object has valid addresses after setup.
        self.validate_ip_port(self.address)
        self.validate_ip_port(self.gcs_address)

        if not connect_only:
            self._record_stats()

    def check_persisted_session_name(self):
        if self._ray_params.external_addresses is None:
            return None
        self._redis_address = self._ray_params.external_addresses[0]
        redis_ip_address, redis_port, enable_redis_ssl = get_address(
            self._redis_address,
        )
        # Address is ip:port or redis://ip:port
        if int(redis_port) < 0:
            raise ValueError(
                f"Invalid Redis port provided: {redis_port}."
                "The port must be a non-negative integer."
            )

        return get_session_key_from_storage(
            redis_ip_address,
            int(redis_port),
            self._ray_params.redis_password,
            enable_redis_ssl,
            serialize_config(self._config),
            b"session_name",
        )

    @staticmethod
    def validate_ip_port(ip_port):
        """Validates the address is in the ip:port format"""
        _, _, port = ip_port.rpartition(":")
        if port == ip_port:
            raise ValueError(f"Port is not specified for address {ip_port}")
        try:
            _ = int(port)
        except ValueError:
            raise ValueError(
                f"Unable to parse port number from {port} (full address = {ip_port})"
            )

    def check_version_info(self):
        """Check if the Python and Ray version of this process matches that in GCS.

        This will be used to detect if workers or drivers are started using
        different versions of Python, or Ray.

        Raises:
            Exception: An exception is raised if there is a version mismatch.
        """
        import ray._private.usage.usage_lib as ray_usage_lib

        cluster_metadata = ray_usage_lib.get_cluster_metadata(self.get_gcs_client())
        if cluster_metadata is None:
            cluster_metadata = ray_usage_lib.get_cluster_metadata(self.get_gcs_client())

        if not cluster_metadata:
            return
        node_ip_address = ray._private.services.get_node_ip_address()
        ray._private.utils.check_version_info(
            cluster_metadata, f"node {node_ip_address}"
        )

    def _register_shutdown_hooks(self):
        # Register the atexit handler. In this case, we shouldn't call sys.exit
        # as we're already in the exit procedure.
        def atexit_handler(*args):
            self.kill_all_processes(check_alive=False, allow_graceful=True)

        atexit.register(atexit_handler)

        # Register the handler to be called if we get a SIGTERM.
        # In this case, we want to exit with an error code (1) after
        # cleaning up child processes.
        def sigterm_handler(signum, frame):
            self.kill_all_processes(check_alive=False, allow_graceful=True)
            sys.exit(1)

        ray._private.utils.set_sigterm_handler(sigterm_handler)

    def _init_temp(self):
        # Create a dictionary to store temp file index.
        self._incremental_dict = collections.defaultdict(lambda: 0)

        if self.head:
            self._ray_params.update_if_absent(
                temp_dir=ray._private.utils.get_ray_temp_dir()
            )
            self._temp_dir = self._ray_params.temp_dir
        else:
            if self._ray_params.temp_dir is None:
                assert not self._default_worker
                temp_dir = ray._private.utils.internal_kv_get_with_retry(
                    self.get_gcs_client(),
                    "temp_dir",
                    ray_constants.KV_NAMESPACE_SESSION,
                    num_retries=ray_constants.NUM_REDIS_GET_RETRIES,
                )
                self._temp_dir = ray._private.utils.decode(temp_dir)
            else:
                self._temp_dir = self._ray_params.temp_dir

        try_to_create_directory(self._temp_dir)

        if self.head:
            self._session_dir = os.path.join(self._temp_dir, self._session_name)
        else:
            if self._temp_dir is None or self._session_name is None:
                assert not self._default_worker
                session_dir = ray._private.utils.internal_kv_get_with_retry(
                    self.get_gcs_client(),
                    "session_dir",
                    ray_constants.KV_NAMESPACE_SESSION,
                    num_retries=ray_constants.NUM_REDIS_GET_RETRIES,
                )
                self._session_dir = ray._private.utils.decode(session_dir)
            else:
                self._session_dir = os.path.join(self._temp_dir, self._session_name)
        session_symlink = os.path.join(self._temp_dir, ray_constants.SESSION_LATEST)

        # Send a warning message if the session exists.
        try_to_create_directory(self._session_dir)
        try_to_symlink(session_symlink, self._session_dir)
        # Create a directory to be used for socket files.
        self._sockets_dir = os.path.join(self._session_dir, "sockets")
        try_to_create_directory(self._sockets_dir)
        # Create a directory to be used for process log files.
        self._logs_dir = os.path.join(self._session_dir, "logs")
        try_to_create_directory(self._logs_dir)
        old_logs_dir = os.path.join(self._logs_dir, "old")
        try_to_create_directory(old_logs_dir)
        # Create a directory to be used for runtime environment.
        self._runtime_env_dir = os.path.join(
            self._session_dir, self._ray_params.runtime_env_dir_name
        )
        try_to_create_directory(self._runtime_env_dir)

    def _get_node_labels(self):
        def merge_labels(env_override_labels, params_labels):
            """Merges two dictionaries, picking from the
            first in the event of a conflict. Also emit a warning on every
            conflict.
            """

            result = params_labels.copy()
            result.update(env_override_labels)

            for key in set(env_override_labels.keys()).intersection(
                set(params_labels.keys())
            ):
                if params_labels[key] != env_override_labels[key]:
                    logger.warning(
                        "Autoscaler is overriding your label:"
                        f"{key}: {params_labels[key]} to "
                        f"{key}: {env_override_labels[key]}."
                    )
            return result

        env_override_labels = {}
        env_override_labels_string = os.getenv(
            ray_constants.LABELS_ENVIRONMENT_VARIABLE
        )
        if env_override_labels_string:
            try:
                env_override_labels = json.loads(env_override_labels_string)
            except Exception:
                logger.exception(f"Failed to load {env_override_labels_string}")
                raise
            logger.info(f"Autoscaler overriding labels: {env_override_labels}.")

        return merge_labels(env_override_labels, self._ray_params.labels or {})

    def get_resource_spec(self):
        """Resolve and return the current resource spec for the node."""

        def merge_resources(env_dict, params_dict):
            """Separates special case params and merges two dictionaries, picking from the
            first in the event of a conflict. Also emit a warning on every
            conflict.
            """
            num_cpus = env_dict.pop("CPU", None)
            num_gpus = env_dict.pop("GPU", None)
            memory = env_dict.pop("memory", None)
            object_store_memory = env_dict.pop("object_store_memory", None)

            result = params_dict.copy()
            result.update(env_dict)

            for key in set(env_dict.keys()).intersection(set(params_dict.keys())):
                if params_dict[key] != env_dict[key]:
                    logger.warning(
                        "Autoscaler is overriding your resource:"
                        f"{key}: {params_dict[key]} with {env_dict[key]}."
                    )
            return num_cpus, num_gpus, memory, object_store_memory, result

        if not self._resource_spec:
            env_resources = {}
            env_string = os.getenv(ray_constants.RESOURCES_ENVIRONMENT_VARIABLE)
            if env_string:
                try:
                    env_resources = json.loads(env_string)
                except Exception:
                    logger.exception(f"Failed to load {env_string}")
                    raise
                logger.debug(f"Autoscaler overriding resources: {env_resources}.")
            (
                num_cpus,
                num_gpus,
                memory,
                object_store_memory,
                resources,
            ) = merge_resources(env_resources, self._ray_params.resources)
            self._resource_spec = ResourceSpec(
                self._ray_params.num_cpus if num_cpus is None else num_cpus,
                self._ray_params.num_gpus if num_gpus is None else num_gpus,
                self._ray_params.memory if memory is None else memory,
                self._ray_params.object_store_memory
                if object_store_memory is None
                else object_store_memory,
                resources,
                self._ray_params.redis_max_memory,
            ).resolve(is_head=self.head, node_ip_address=self.node_ip_address)
        return self._resource_spec

    @property
    def node_id(self):
        """Get the node ID."""
        return self._node_id

    @property
    def session_name(self):
        """Get the session name (cluster ID)."""
        return self._session_name

    @property
    def node_ip_address(self):
        """Get the IP address of this node."""
        return self._node_ip_address

    @property
    def raylet_ip_address(self):
        """Get the IP address of the raylet that this node connects to."""
        return self._raylet_ip_address

    @property
    def address(self):
        """Get the address for bootstrapping, e.g. the address to pass to
        `ray start` or `ray.init()` to start worker nodes, that has been
        converted to ip:port format.
        """
        return self._gcs_address

    @property
    def gcs_address(self):
        """Get the gcs address."""
        assert self._gcs_address is not None, "Gcs address is not set"
        return self._gcs_address

    @property
    def redis_address(self):
        """Get the cluster Redis address."""
        return self._redis_address

    @property
    def redis_password(self):
        """Get the cluster Redis password"""
        return self._ray_params.redis_password

    @property
    def object_ref_seed(self):
        """Get the seed for deterministic generation of object refs"""
        return self._ray_params.object_ref_seed

    @property
    def plasma_store_socket_name(self):
        """Get the node's plasma store socket name."""
        return self._plasma_store_socket_name

    @property
    def unique_id(self):
        """Get a unique identifier for this node."""
        return f"{self.node_ip_address}:{self._plasma_store_socket_name}"

    @property
    def webui_url(self):
        """Get the cluster's web UI url."""
        return self._webui_url

    @property
    def raylet_socket_name(self):
        """Get the node's raylet socket name."""
        return self._raylet_socket_name

    @property
    def node_manager_port(self):
        """Get the node manager's port."""
        return self._ray_params.node_manager_port

    @property
    def metrics_export_port(self):
        """Get the port that exposes metrics"""
        return self._metrics_export_port

    @property
    def runtime_env_agent_port(self):
        """Get the port that exposes runtime env agent as http"""
        return self._runtime_env_agent_port

    @property
    def runtime_env_agent_address(self):
        """Get the address that exposes runtime env agent as http"""
        return f"http://{self._raylet_ip_address}:{self._runtime_env_agent_port}"

    @property
    def dashboard_agent_listen_port(self):
        """Get the dashboard agent's listen port"""
        return self._dashboard_agent_listen_port

    @property
    def dashboard_grpc_port(self):
        """Get the dashboard head grpc port"""
        return self._dashboard_grpc_port

    @property
    def logging_config(self):
        """Get the logging config of the current node."""
        return {
            "log_rotation_max_bytes": self.max_bytes,
            "log_rotation_backup_count": self.backup_count,
        }

    @property
    def address_info(self):
        """Get a dictionary of addresses."""
        return {
            "node_ip_address": self._node_ip_address,
            "raylet_ip_address": self._raylet_ip_address,
            "redis_address": self.redis_address,
            "object_store_address": self._plasma_store_socket_name,
            "raylet_socket_name": self._raylet_socket_name,
            "webui_url": self._webui_url,
            "session_dir": self._session_dir,
            "metrics_export_port": self._metrics_export_port,
            "gcs_address": self.gcs_address,
            "address": self.address,
            "dashboard_agent_listen_port": self.dashboard_agent_listen_port,
        }

    def is_head(self):
        return self.head

    def get_gcs_client(self):
        if self._gcs_client is None:
            self._init_gcs_client()
        return self._gcs_client

    def _init_gcs_client(self):
        if self.head:
            gcs_process = self.all_processes[ray_constants.PROCESS_TYPE_GCS_SERVER][
                0
            ].process
        else:
            gcs_process = None

        # TODO(ryw) instead of create a new GcsClient, wrap the one from
        # CoreWorkerProcess to save a grpc channel.
        for _ in range(ray_constants.NUM_REDIS_GET_RETRIES):
            gcs_address = None
            last_ex = None
            try:
                gcs_address = self.gcs_address
                client = GcsClient(
                    address=gcs_address,
                    cluster_id=self._ray_params.cluster_id,  # Hex string
                )
                self.cluster_id = client.cluster_id
                if self.head:
                    # Send a simple request to make sure GCS is alive
                    # if it's a head node.
                    client.internal_kv_get(b"dummy", None)
                self._gcs_client = client
                break
            except Exception:
                if gcs_process is not None and gcs_process.poll() is not None:
                    # GCS has exited.
                    break
                last_ex = traceback.format_exc()
                logger.debug(f"Connecting to GCS: {last_ex}")
                time.sleep(1)

        if self._gcs_client is None:
            if hasattr(self, "_logs_dir"):
                with open(os.path.join(self._logs_dir, "gcs_server.err")) as err:
                    # Use " C " or " E " to exclude the stacktrace.
                    # This should work for most cases, especitally
                    # it's when GCS is starting. Only display last 10 lines of logs.
                    errors = [e for e in err.readlines() if " C " in e or " E " in e][
                        -10:
                    ]
                error_msg = "\n" + "".join(errors) + "\n"
                raise RuntimeError(
                    f"Failed to {'start' if self.head else 'connect to'} GCS. "
                    f" Last {len(errors)} lines of error files:"
                    f"{error_msg}."
                    f"Please check {os.path.join(self._logs_dir, 'gcs_server.out')}"
                    " for details"
                )
            else:
                raise RuntimeError(
                    f"Failed to {'start' if self.head else 'connect to'} GCS."
                )

        ray.experimental.internal_kv._initialize_internal_kv(self._gcs_client)

    def get_temp_dir_path(self):
        """Get the path of the temporary directory."""
        return self._temp_dir

    def get_runtime_env_dir_path(self):
        """Get the path of the runtime env."""
        return self._runtime_env_dir

    def get_session_dir_path(self):
        """Get the path of the session directory."""
        return self._session_dir

    def get_logs_dir_path(self):
        """Get the path of the log files directory."""
        return self._logs_dir

    def get_sockets_dir_path(self):
        """Get the path of the sockets directory."""
        return self._sockets_dir

    def _make_inc_temp(
        self, suffix: str = "", prefix: str = "", directory_name: Optional[str] = None
    ):
        """Return an incremental temporary file name. The file is not created.

        Args:
            suffix: The suffix of the temp file.
            prefix: The prefix of the temp file.
            directory_name (str) : The base directory of the temp file.

        Returns:
            A string of file name. If there existing a file having
                the same name, the returned name will look like
                "{directory_name}/{prefix}.{unique_index}{suffix}"
        """
        if directory_name is None:
            directory_name = ray._private.utils.get_ray_temp_dir()
        directory_name = os.path.expanduser(directory_name)
        index = self._incremental_dict[suffix, prefix, directory_name]
        # `tempfile.TMP_MAX` could be extremely large,
        # so using `range` in Python2.x should be avoided.
        while index < tempfile.TMP_MAX:
            if index == 0:
                filename = os.path.join(directory_name, prefix + suffix)
            else:
                filename = os.path.join(
                    directory_name, prefix + "." + str(index) + suffix
                )
            index += 1
            if not os.path.exists(filename):
                # Save the index.
                self._incremental_dict[suffix, prefix, directory_name] = index
                return filename

        raise FileExistsError(errno.EEXIST, "No usable temporary filename found")

    def should_redirect_logs(self):
        redirect_output = self._ray_params.redirect_output
        if redirect_output is None:
            # Fall back to stderr redirect environment variable.
            redirect_output = (
                os.environ.get(
                    ray_constants.LOGGING_REDIRECT_STDERR_ENVIRONMENT_VARIABLE
                )
                != "1"
            )
        return redirect_output

    def get_log_file_handles(
        self,
        name: str,
        unique: bool = False,
        create_out: bool = True,
        create_err: bool = True,
    ) -> Tuple[Optional[IO[AnyStr]], Optional[IO[AnyStr]]]:
        """Open log files with partially randomized filenames, returning the
        file handles. If output redirection has been disabled, no files will
        be opened and `(None, None)` will be returned.

        Args:
            name: descriptive string for this log file.
            unique: if true, a counter will be attached to `name` to
                ensure the returned filename is not already used.
            create_out: if True, create a .out file.
            create_err: if True, create a .err file.

        Returns:
            A tuple of two file handles for redirecting optional (stdout, stderr),
            or `(None, None)` if output redirection is disabled.
        """
        if not self.should_redirect_logs():
            return None, None

        log_stdout = None
        log_stderr = None

        if create_out:
            log_stdout = open_log(self._get_log_file_name(name, "out", unique=unique))
        if create_err:
            log_stderr = open_log(self._get_log_file_name(name, "err", unique=unique))
        return log_stdout, log_stderr

    def _get_log_file_name(
        self,
        name: str,
        suffix: str,
        unique: bool = False,
    ) -> str:
        """Generate partially randomized filenames for log files.

        Args:
            name: descriptive string for this log file.
            suffix: suffix of the file. Usually it is .out of .err.
            unique: if true, a counter will be attached to `name` to
                ensure the returned filename is not already used.

        Returns:
            A tuple of two file names for redirecting (stdout, stderr).
        """
        # strip if the suffix is something like .out.
        suffix = suffix.strip(".")

        if unique:
            filename = self._make_inc_temp(
                suffix=f".{suffix}", prefix=name, directory_name=self._logs_dir
            )
        else:
            filename = os.path.join(self._logs_dir, f"{name}.{suffix}")
        return filename

    def _get_unused_port(self, allocated_ports=None):
        if allocated_ports is None:
            allocated_ports = set()

        s = socket.socket(socket.AF_INET, socket.SOCK_STREAM)
        s.bind(("", 0))
        port = s.getsockname()[1]

        # Try to generate a port that is far above the 'next available' one.
        # This solves issue #8254 where GRPC fails because the port assigned
        # from this method has been used by a different process.
        for _ in range(ray_constants.NUM_PORT_RETRIES):
            new_port = random.randint(port, 65535)
            if new_port in allocated_ports:
                # This port is allocated for other usage already,
                # so we shouldn't use it even if it's not in use right now.
                continue
            new_s = socket.socket(socket.AF_INET, socket.SOCK_STREAM)
            try:
                new_s.bind(("", new_port))
            except OSError:
                new_s.close()
                continue
            s.close()
            new_s.close()
            return new_port
        logger.error("Unable to succeed in selecting a random port.")
        s.close()
        return port

    def _prepare_socket_file(self, socket_path: str, default_prefix: str):
        """Prepare the socket file for raylet and plasma.

        This method helps to prepare a socket file.
        1. Make the directory if the directory does not exist.
        2. If the socket file exists, do nothing (this just means we aren't the
           first worker on the node).

        Args:
            socket_path: the socket file to prepare.
        """
        result = socket_path
        is_mac = sys.platform.startswith("darwin")
        if sys.platform == "win32":
            if socket_path is None:
                result = f"tcp://{self._localhost}" f":{self._get_unused_port()}"
        else:
            if socket_path is None:
                result = self._make_inc_temp(
                    prefix=default_prefix, directory_name=self._sockets_dir
                )
            else:
                try_to_create_directory(os.path.dirname(socket_path))

            # Check socket path length to make sure it's short enough
            maxlen = (104 if is_mac else 108) - 1  # sockaddr_un->sun_path
            if len(result.split("://", 1)[-1].encode("utf-8")) > maxlen:
                raise OSError(
                    f"AF_UNIX path length cannot exceed {maxlen} bytes: {result!r}"
                )
        return result

    def _get_cached_port(
        self, port_name: str, default_port: Optional[int] = None
    ) -> int:
        """Get a port number from a cache on this node.

        Different driver processes on a node should use the same ports for
        some purposes, e.g. exporting metrics.  This method returns a port
        number for the given port name and caches it in a file.  If the
        port isn't already cached, an unused port is generated and cached.

        Args:
            port_name: the name of the port, e.g. metrics_export_port
            default_port (Optional[int]): The port to return and cache if no
            port has already been cached for the given port_name.  If None, an
            unused port is generated and cached.
        Returns:
            port: the port number.
        """
        file_path = os.path.join(self.get_session_dir_path(), "ports_by_node.json")

        # Make sure only the ports in RAY_CACHED_PORTS are cached.
        assert port_name in ray_constants.RAY_ALLOWED_CACHED_PORTS

        # Maps a Node.unique_id to a dict that maps port names to port numbers.
        ports_by_node: Dict[str, Dict[str, int]] = defaultdict(dict)

        with FileLock(file_path + ".lock"):
            if not os.path.exists(file_path):
                with open(file_path, "w") as f:
                    json.dump({}, f)

            with open(file_path, "r") as f:
                ports_by_node.update(json.load(f))

            if (
                self.unique_id in ports_by_node
                and port_name in ports_by_node[self.unique_id]
            ):
                # The port has already been cached at this node, so use it.
                port = int(ports_by_node[self.unique_id][port_name])
            else:
                # Pick a new port to use and cache it at this node.
                port = default_port or self._get_unused_port(
                    set(ports_by_node[self.unique_id].values())
                )
                ports_by_node[self.unique_id][port_name] = port
                with open(file_path, "w") as f:
                    json.dump(ports_by_node, f)

        return port

    def _wait_and_get_for_node_address(self, timeout_s: int = 60) -> str:
        """Wait until the RAY_NODE_IP_FILENAME file is avialable.

        RAY_NODE_IP_FILENAME is created when a ray instance is started.

        Args:
            timeout_s: If the ip address is not found within this
                timeout, it will raise ValueError.
        Returns:
            The node_ip_address of the current session if it finds it
            within timeout_s.
        """
        for i in range(timeout_s):
            node_ip_address = ray._private.services.get_cached_node_ip_address(
                self.get_session_dir_path()
            )

            if node_ip_address is not None:
                return node_ip_address

            time.sleep(1)
            if i % 10 == 0:
                logger.info(
                    f"Can't find a `{ray_constants.RAY_NODE_IP_FILENAME}` "
                    f"file from {self.get_session_dir_path()}. "
                    "Have you started Ray instance using "
                    "`ray start` or `ray.init`?"
                )

        raise ValueError(
            f"Can't find a `{ray_constants.RAY_NODE_IP_FILENAME}` "
            f"file from {self.get_session_dir_path()}. "
            f"for {timeout_s} seconds. "
            "A ray instance hasn't started. "
            "Did you do `ray start` or `ray.init` on this host?"
        )

    def start_reaper_process(self):
        """
        Start the reaper process.

        This must be the first process spawned and should only be called when
        ray processes should be cleaned up if this process dies.
        """
        assert (
            not self.kernel_fate_share
        ), "a reaper should not be used with kernel fate-sharing"
        process_info = ray._private.services.start_reaper(fate_share=False)
        assert ray_constants.PROCESS_TYPE_REAPER not in self.all_processes
        if process_info is not None:
            self.all_processes[ray_constants.PROCESS_TYPE_REAPER] = [
                process_info,
            ]

    def start_log_monitor(self):
        """Start the log monitor."""
        # Only redirect logs to .err. .err file is only useful when the
        # component has an unexpected output to stdout/stderr.
        _, stderr_file = self.get_log_file_handles(
            "log_monitor", unique=True, create_out=False
        )
        process_info = ray._private.services.start_log_monitor(
            self.get_session_dir_path(),
            self._logs_dir,
            self.gcs_address,
            fate_share=self.kernel_fate_share,
            max_bytes=self.max_bytes,
            backup_count=self.backup_count,
            redirect_logging=self.should_redirect_logs(),
            stdout_file=stderr_file,
            stderr_file=stderr_file,
        )
        assert ray_constants.PROCESS_TYPE_LOG_MONITOR not in self.all_processes
        self.all_processes[ray_constants.PROCESS_TYPE_LOG_MONITOR] = [
            process_info,
        ]

    def start_api_server(
        self, *, include_dashboard: Optional[bool], raise_on_failure: bool
    ):
        """Start the dashboard.

        Args:
            include_dashboard: If true, this will load all dashboard-related modules
                when starting the API server. Otherwise, it will only
                start the modules that are not relevant to the dashboard.
            raise_on_failure: If true, this will raise an exception
                if we fail to start the API server. Otherwise it will print
                a warning if we fail to start the API server.
        """
        # Only redirect logs to .err. .err file is only useful when the
        # component has an unexpected output to stdout/stderr.
        _, stderr_file = self.get_log_file_handles(
            "dashboard", unique=True, create_out=False
        )
        self._webui_url, process_info = ray._private.services.start_api_server(
            include_dashboard,
            raise_on_failure,
            self._ray_params.dashboard_host,
            self.gcs_address,
            self._node_ip_address,
            self._temp_dir,
            self._logs_dir,
            self._session_dir,
            port=self._ray_params.dashboard_port,
            dashboard_grpc_port=self._ray_params.dashboard_grpc_port,
            fate_share=self.kernel_fate_share,
            max_bytes=self.max_bytes,
            backup_count=self.backup_count,
            redirect_logging=self.should_redirect_logs(),
            stdout_file=stderr_file,
            stderr_file=stderr_file,
        )
        assert ray_constants.PROCESS_TYPE_DASHBOARD not in self.all_processes
        if process_info is not None:
            self.all_processes[ray_constants.PROCESS_TYPE_DASHBOARD] = [
                process_info,
            ]
            self.get_gcs_client().internal_kv_put(
                b"webui:url",
                self._webui_url.encode(),
                True,
                ray_constants.KV_NAMESPACE_DASHBOARD,
            )

    def start_gcs_server(self):
        """Start the gcs server."""
        gcs_server_port = self._ray_params.gcs_server_port
        assert gcs_server_port > 0
        assert self._gcs_address is None, "GCS server is already running."
        assert self._gcs_client is None, "GCS client is already connected."
        # TODO(mwtian): append date time so restarted GCS uses different files.
        stdout_file, stderr_file = self.get_log_file_handles("gcs_server", unique=True)
        process_info = ray._private.services.start_gcs_server(
            self.redis_address,
            self._logs_dir,
            self.session_name,
            stdout_file=stdout_file,
            stderr_file=stderr_file,
            redis_password=self._ray_params.redis_password,
            config=self._config,
            fate_share=self.kernel_fate_share,
            gcs_server_port=gcs_server_port,
            metrics_agent_port=self._ray_params.metrics_agent_port,
            node_ip_address=self._node_ip_address,
        )
        assert ray_constants.PROCESS_TYPE_GCS_SERVER not in self.all_processes
        self.all_processes[ray_constants.PROCESS_TYPE_GCS_SERVER] = [
            process_info,
        ]
        # Connecting via non-localhost address may be blocked by firewall rule,
        # e.g. https://github.com/ray-project/ray/issues/15780
        # TODO(mwtian): figure out a way to use 127.0.0.1 for local connection
        # when possible.
        self._gcs_address = f"{self._node_ip_address}:" f"{gcs_server_port}"

    def start_raylet(
        self,
        plasma_directory: str,
        object_store_memory: int,
        use_valgrind: bool = False,
        use_profiler: bool = False,
    ):
        """Start the raylet.

        Args:
            use_valgrind: True if we should start the process in
                valgrind.
            use_profiler: True if we should start the process in the
                valgrind profiler.
        """
        stdout_file, stderr_file = self.get_log_file_handles("raylet", unique=True)
        process_info = ray._private.services.start_raylet(
            self.redis_address,
            self.gcs_address,
            self._node_id,
            self._node_ip_address,
            self._ray_params.node_manager_port,
            self._raylet_socket_name,
            self._plasma_store_socket_name,
            self.cluster_id.hex(),
            self._ray_params.worker_path,
            self._ray_params.setup_worker_path,
            self._ray_params.storage,
            self._temp_dir,
            self._session_dir,
            self._runtime_env_dir,
            self._logs_dir,
            self.get_resource_spec(),
            plasma_directory,
            object_store_memory,
            self.session_name,
            is_head_node=self.is_head(),
            min_worker_port=self._ray_params.min_worker_port,
            max_worker_port=self._ray_params.max_worker_port,
            worker_port_list=self._ray_params.worker_port_list,
            object_manager_port=self._ray_params.object_manager_port,
            redis_password=self._ray_params.redis_password,
            metrics_agent_port=self._ray_params.metrics_agent_port,
            runtime_env_agent_port=self._ray_params.runtime_env_agent_port,
            metrics_export_port=self._metrics_export_port,
            dashboard_agent_listen_port=self._ray_params.dashboard_agent_listen_port,
            use_valgrind=use_valgrind,
            use_profiler=use_profiler,
            stdout_file=stdout_file,
            stderr_file=stderr_file,
            config=self._config,
            huge_pages=self._ray_params.huge_pages,
            fate_share=self.kernel_fate_share,
            socket_to_use=None,
            max_bytes=self.max_bytes,
            backup_count=self.backup_count,
            ray_debugger_external=self._ray_params.ray_debugger_external,
            env_updates=self._ray_params.env_vars,
            node_name=self._ray_params.node_name,
            webui=self._webui_url,
            labels=self._get_node_labels(),
        )
        assert ray_constants.PROCESS_TYPE_RAYLET not in self.all_processes
        self.all_processes[ray_constants.PROCESS_TYPE_RAYLET] = [process_info]

    def start_worker(self):
        """Start a worker process."""
        raise NotImplementedError

    def start_monitor(self):
        """Start the monitor.

        Autoscaling output goes to these monitor.err/out files, and
        any modification to these files may break existing
        cluster launching commands.
        """
        from ray.autoscaler.v2.utils import is_autoscaler_v2

        stdout_file, stderr_file = self.get_log_file_handles("monitor", unique=True)
        process_info = ray._private.services.start_monitor(
            self.gcs_address,
            self._logs_dir,
            stdout_file=stdout_file,
            stderr_file=stderr_file,
            autoscaling_config=self._ray_params.autoscaling_config,
            fate_share=self.kernel_fate_share,
            max_bytes=self.max_bytes,
            backup_count=self.backup_count,
            monitor_ip=self._node_ip_address,
            autoscaler_v2=is_autoscaler_v2(fetch_from_server=True),
        )
        assert ray_constants.PROCESS_TYPE_MONITOR not in self.all_processes
        self.all_processes[ray_constants.PROCESS_TYPE_MONITOR] = [process_info]

    def start_ray_client_server(self):
        """Start the ray client server process."""
        stdout_file, stderr_file = self.get_log_file_handles(
            "ray_client_server", unique=True
        )
        process_info = ray._private.services.start_ray_client_server(
            self.address,
            self._node_ip_address,
            self._ray_params.ray_client_server_port,
            stdout_file=stdout_file,
            stderr_file=stderr_file,
            redis_password=self._ray_params.redis_password,
            fate_share=self.kernel_fate_share,
            runtime_env_agent_address=self.runtime_env_agent_address,
        )
        assert ray_constants.PROCESS_TYPE_RAY_CLIENT_SERVER not in self.all_processes
        self.all_processes[ray_constants.PROCESS_TYPE_RAY_CLIENT_SERVER] = [
            process_info
        ]

    def _write_cluster_info_to_kv(self):
        """Write the cluster metadata to GCS.
        Cluster metadata is always recorded, but they are
        not reported unless usage report is enabled.
        Check `usage_stats_head.py` for more details.
        """
        # Make sure the cluster metadata wasn't reported before.
        import ray._private.usage.usage_lib as ray_usage_lib

        ray_usage_lib.put_cluster_metadata(
            self.get_gcs_client(), ray_init_cluster=self.ray_init_cluster
        )
        # Make sure GCS is up.
        added = self.get_gcs_client().internal_kv_put(
            b"session_name",
            self._session_name.encode(),
            False,
            ray_constants.KV_NAMESPACE_SESSION,
        )
        if not added:
            curr_val = self.get_gcs_client().internal_kv_get(
                b"session_name", ray_constants.KV_NAMESPACE_SESSION
            )
            assert curr_val == self._session_name.encode("utf-8"), (
                f"Session name {self._session_name} does not match "
                f"persisted value {curr_val}. Perhaps there was an "
                f"error connecting to Redis."
            )

        self.get_gcs_client().internal_kv_put(
            b"session_dir",
            self._session_dir.encode(),
            True,
            ray_constants.KV_NAMESPACE_SESSION,
        )
        self.get_gcs_client().internal_kv_put(
            b"temp_dir",
            self._temp_dir.encode(),
            True,
            ray_constants.KV_NAMESPACE_SESSION,
        )
        if self._ray_params.storage is not None:
            self.get_gcs_client().internal_kv_put(
                b"storage",
                self._ray_params.storage.encode(),
                True,
                ray_constants.KV_NAMESPACE_SESSION,
            )
        # Add tracing_startup_hook to redis / internal kv manually
        # since internal kv is not yet initialized.
        if self._ray_params.tracing_startup_hook:
            self.get_gcs_client().internal_kv_put(
                b"tracing_startup_hook",
                self._ray_params.tracing_startup_hook.encode(),
                True,
                ray_constants.KV_NAMESPACE_TRACING,
            )

    def start_head_processes(self):
        """Start head processes on the node."""
        logger.debug(
            f"Process STDOUT and STDERR is being " f"redirected to {self._logs_dir}."
        )
        assert self._gcs_address is None
        assert self._gcs_client is None

        self.start_gcs_server()
        assert self.get_gcs_client() is not None
        self._write_cluster_info_to_kv()

        if not self._ray_params.no_monitor:
            self.start_monitor()

        if self._ray_params.ray_client_server_port:
            self.start_ray_client_server()

        if self._ray_params.include_dashboard is None:
            # Default
            raise_on_api_server_failure = False
        else:
            raise_on_api_server_failure = self._ray_params.include_dashboard

        self.start_api_server(
            include_dashboard=self._ray_params.include_dashboard,
            raise_on_failure=raise_on_api_server_failure,
        )

    def start_ray_processes(self):
        """Start all of the processes on the node."""
        logger.debug(
            f"Process STDOUT and STDERR is being " f"redirected to {self._logs_dir}."
        )

        if not self.head:
            # Get the system config from GCS first if this is a non-head node.
<<<<<<< HEAD
            gcs_options = ray._raylet.GcsClientOptions.from_gcs_address(
                self.gcs_address, self._ray_params.cluster_id
=======
            gcs_options = ray._raylet.GcsClientOptions.create(
                self.gcs_address,
                self.cluster_id.hex(),
                allow_cluster_id_nil=False,
                fetch_cluster_id_if_nil=False,
>>>>>>> 6a7521cd
            )
            global_state = ray._private.state.GlobalState()
            global_state._initialize_global_state(gcs_options)
            new_config = global_state.get_system_config()
            assert self._config.items() <= new_config.items(), (
                "The system config from GCS is not a superset of the local"
                " system config. There might be a configuration inconsistency"
                " issue between the head node and non-head nodes."
                f" Local system config: {self._config},"
                f" GCS system config: {new_config}"
            )
            self._config = new_config

        # Make sure we don't call `determine_plasma_store_config` multiple
        # times to avoid printing multiple warnings.
        resource_spec = self.get_resource_spec()
        (
            plasma_directory,
            object_store_memory,
        ) = ray._private.services.determine_plasma_store_config(
            resource_spec.object_store_memory,
            plasma_directory=self._ray_params.plasma_directory,
            huge_pages=self._ray_params.huge_pages,
        )
        self.start_raylet(plasma_directory, object_store_memory)
        if self._ray_params.include_log_monitor:
            self.start_log_monitor()

    def _kill_process_type(
        self,
        process_type,
        allow_graceful: bool = False,
        check_alive: bool = True,
        wait: bool = False,
    ):
        """Kill a process of a given type.

        If the process type is PROCESS_TYPE_REDIS_SERVER, then we will kill all
        of the Redis servers.

        If the process was started in valgrind, then we will raise an exception
        if the process has a non-zero exit code.

        Args:
            process_type: The type of the process to kill.
            allow_graceful: Send a SIGTERM first and give the process
                time to exit gracefully. If that doesn't work, then use
                SIGKILL. We usually want to do this outside of tests.
            check_alive: If true, then we expect the process to be alive
                and will raise an exception if the process is already dead.
            wait: If true, then this method will not return until the
                process in question has exited.

        Raises:
            This process raises an exception in the following cases:
                1. The process had already died and check_alive is true.
                2. The process had been started in valgrind and had a non-zero
                   exit code.
        """

        # Ensure thread safety
        with self.removal_lock:
            self._kill_process_impl(
                process_type,
                allow_graceful=allow_graceful,
                check_alive=check_alive,
                wait=wait,
            )

    def _kill_process_impl(
        self, process_type, allow_graceful=False, check_alive=True, wait=False
    ):
        """See `_kill_process_type`."""
        if process_type not in self.all_processes:
            return
        process_infos = self.all_processes[process_type]
        if process_type != ray_constants.PROCESS_TYPE_REDIS_SERVER:
            assert len(process_infos) == 1
        for process_info in process_infos:
            process = process_info.process
            # Handle the case where the process has already exited.
            if process.poll() is not None:
                if check_alive:
                    raise RuntimeError(
                        "Attempting to kill a process of type "
                        f"'{process_type}', but this process is already dead."
                    )
                else:
                    continue

            if process_info.use_valgrind:
                process.terminate()
                process.wait()
                if process.returncode != 0:
                    message = (
                        "Valgrind detected some errors in process of "
                        f"type {process_type}. Error code {process.returncode}."
                    )
                    if process_info.stdout_file is not None:
                        with open(process_info.stdout_file, "r") as f:
                            message += "\nPROCESS STDOUT:\n" + f.read()
                    if process_info.stderr_file is not None:
                        with open(process_info.stderr_file, "r") as f:
                            message += "\nPROCESS STDERR:\n" + f.read()
                    raise RuntimeError(message)
                continue

            if process_info.use_valgrind_profiler:
                # Give process signal to write profiler data.
                os.kill(process.pid, signal.SIGINT)
                # Wait for profiling data to be written.
                time.sleep(0.1)

            if allow_graceful:
                process.terminate()
                # Allow the process one second to exit gracefully.
                timeout_seconds = 1
                try:
                    process.wait(timeout_seconds)
                except subprocess.TimeoutExpired:
                    pass

            # If the process did not exit, force kill it.
            if process.poll() is None:
                process.kill()
                # The reason we usually don't call process.wait() here is that
                # there's some chance we'd end up waiting a really long time.
                if wait:
                    process.wait()

        del self.all_processes[process_type]

    def kill_redis(self, check_alive: bool = True):
        """Kill the Redis servers.

        Args:
            check_alive: Raise an exception if any of the processes
                were already dead.
        """
        self._kill_process_type(
            ray_constants.PROCESS_TYPE_REDIS_SERVER, check_alive=check_alive
        )

    def kill_raylet(self, check_alive: bool = True):
        """Kill the raylet.

        Args:
            check_alive: Raise an exception if the process was already
                dead.
        """
        self._kill_process_type(
            ray_constants.PROCESS_TYPE_RAYLET, check_alive=check_alive
        )

    def kill_log_monitor(self, check_alive: bool = True):
        """Kill the log monitor.

        Args:
            check_alive: Raise an exception if the process was already
                dead.
        """
        self._kill_process_type(
            ray_constants.PROCESS_TYPE_LOG_MONITOR, check_alive=check_alive
        )

    def kill_reporter(self, check_alive: bool = True):
        """Kill the reporter.

        Args:
            check_alive: Raise an exception if the process was already
                dead.
        """
        self._kill_process_type(
            ray_constants.PROCESS_TYPE_REPORTER, check_alive=check_alive
        )

    def kill_dashboard(self, check_alive: bool = True):
        """Kill the dashboard.

        Args:
            check_alive: Raise an exception if the process was already
                dead.
        """
        self._kill_process_type(
            ray_constants.PROCESS_TYPE_DASHBOARD, check_alive=check_alive
        )

    def kill_monitor(self, check_alive: bool = True):
        """Kill the monitor.

        Args:
            check_alive: Raise an exception if the process was already
                dead.
        """
        self._kill_process_type(
            ray_constants.PROCESS_TYPE_MONITOR, check_alive=check_alive
        )

    def kill_gcs_server(self, check_alive: bool = True):
        """Kill the gcs server.

        Args:
            check_alive: Raise an exception if the process was already
                dead.
        """
        self._kill_process_type(
            ray_constants.PROCESS_TYPE_GCS_SERVER, check_alive=check_alive, wait=True
        )
        # Clear GCS client and address to indicate no GCS server is running.
        self._gcs_address = None
        self._gcs_client = None

    def kill_reaper(self, check_alive: bool = True):
        """Kill the reaper process.

        Args:
            check_alive: Raise an exception if the process was already
                dead.
        """
        self._kill_process_type(
            ray_constants.PROCESS_TYPE_REAPER, check_alive=check_alive
        )

    def kill_all_processes(self, check_alive=True, allow_graceful=False, wait=False):
        """Kill all of the processes.

        Note that This is slower than necessary because it calls kill, wait,
        kill, wait, ... instead of kill, kill, ..., wait, wait, ...

        Args:
            check_alive: Raise an exception if any of the processes were
                already dead.
            wait: If true, then this method will not return until the
                process in question has exited.
        """
        # Kill the raylet first. This is important for suppressing errors at
        # shutdown because we give the raylet a chance to exit gracefully and
        # clean up its child worker processes. If we were to kill the plasma
        # store (or Redis) first, that could cause the raylet to exit
        # ungracefully, leading to more verbose output from the workers.
        if ray_constants.PROCESS_TYPE_RAYLET in self.all_processes:
            self._kill_process_type(
                ray_constants.PROCESS_TYPE_RAYLET,
                check_alive=check_alive,
                allow_graceful=allow_graceful,
                wait=wait,
            )

        if ray_constants.PROCESS_TYPE_GCS_SERVER in self.all_processes:
            self._kill_process_type(
                ray_constants.PROCESS_TYPE_GCS_SERVER,
                check_alive=check_alive,
                allow_graceful=allow_graceful,
                wait=wait,
            )

        # We call "list" to copy the keys because we are modifying the
        # dictionary while iterating over it.
        for process_type in list(self.all_processes.keys()):
            # Need to kill the reaper process last in case we die unexpectedly
            # while cleaning up.
            if process_type != ray_constants.PROCESS_TYPE_REAPER:
                self._kill_process_type(
                    process_type,
                    check_alive=check_alive,
                    allow_graceful=allow_graceful,
                    wait=wait,
                )

        if ray_constants.PROCESS_TYPE_REAPER in self.all_processes:
            self._kill_process_type(
                ray_constants.PROCESS_TYPE_REAPER,
                check_alive=check_alive,
                allow_graceful=allow_graceful,
                wait=wait,
            )

    def live_processes(self):
        """Return a list of the live processes.

        Returns:
            A list of the live processes.
        """
        result = []
        for process_type, process_infos in self.all_processes.items():
            for process_info in process_infos:
                if process_info.process.poll() is None:
                    result.append((process_type, process_info.process))
        return result

    def dead_processes(self):
        """Return a list of the dead processes.

        Note that this ignores processes that have been explicitly killed,
        e.g., via a command like node.kill_raylet().

        Returns:
            A list of the dead processes ignoring the ones that have been
                explicitly killed.
        """
        result = []
        for process_type, process_infos in self.all_processes.items():
            for process_info in process_infos:
                if process_info.process.poll() is not None:
                    result.append((process_type, process_info.process))
        return result

    def any_processes_alive(self):
        """Return true if any processes are still alive.

        Returns:
            True if any process is still alive.
        """
        return any(self.live_processes())

    def remaining_processes_alive(self):
        """Return true if all remaining processes are still alive.

        Note that this ignores processes that have been explicitly killed,
        e.g., via a command like node.kill_raylet().

        Returns:
            True if any process that wasn't explicitly killed is still alive.
        """
        return not any(self.dead_processes())

    def destroy_external_storage(self):
        object_spilling_config = self._config.get("object_spilling_config", {})
        if object_spilling_config:
            object_spilling_config = json.loads(object_spilling_config)
            from ray._private import external_storage

            storage = external_storage.setup_external_storage(
                object_spilling_config, self._node_id, self._session_name
            )
            storage.destroy_external_storage()

    def validate_external_storage(self):
        """Make sure we can setup the object spilling external storage.
        This will also fill up the default setting for object spilling
        if not specified.
        """
        object_spilling_config = self._config.get("object_spilling_config", {})
        automatic_spilling_enabled = self._config.get(
            "automatic_object_spilling_enabled", True
        )
        if not automatic_spilling_enabled:
            return

        if not object_spilling_config:
            object_spilling_config = os.environ.get("RAY_object_spilling_config", "")

        # If the config is not specified, we fill up the default.
        if not object_spilling_config:
            object_spilling_config = json.dumps(
                {"type": "filesystem", "params": {"directory_path": self._session_dir}}
            )

        # Try setting up the storage.
        # Configure the proper system config.
        # We need to set both ray param's system config and self._config
        # because they could've been diverged at this point.
        deserialized_config = json.loads(object_spilling_config)
        self._ray_params._system_config[
            "object_spilling_config"
        ] = object_spilling_config
        self._config["object_spilling_config"] = object_spilling_config

        is_external_storage_type_fs = deserialized_config["type"] == "filesystem"
        self._ray_params._system_config[
            "is_external_storage_type_fs"
        ] = is_external_storage_type_fs
        self._config["is_external_storage_type_fs"] = is_external_storage_type_fs

        # Validate external storage usage.
        from ray._private import external_storage

        # Node ID is available only after GCS is connected. However,
        # validate_external_storage() needs to be called before it to
        # be able to validate the configs early. Therefore, we use a
        # dummy node ID here and make sure external storage can be set
        # up based on the provided config. This storage is destroyed
        # right after the validation.
        dummy_node_id = ray.NodeID.from_random().hex()
        storage = external_storage.setup_external_storage(
            deserialized_config, dummy_node_id, self._session_name
        )
        storage.destroy_external_storage()
        external_storage.reset_external_storage()

    def _record_stats(self):
        # This is only called when a new node is started.
        # Initialize the internal kv so that the metrics can be put
        from ray._private.usage.usage_lib import (
            TagKey,
            record_extra_usage_tag,
            record_hardware_usage,
        )

        if not ray.experimental.internal_kv._internal_kv_initialized():
            ray.experimental.internal_kv._initialize_internal_kv(self.get_gcs_client())
        assert ray.experimental.internal_kv._internal_kv_initialized()
        if self.head:
            # record head node stats
            gcs_storage_type = (
                "redis" if os.environ.get("RAY_REDIS_ADDRESS") is not None else "memory"
            )
            record_extra_usage_tag(TagKey.GCS_STORAGE, gcs_storage_type)
        cpu_model_name = ray._private.utils.get_current_node_cpu_model_name()
        if cpu_model_name:
            # CPU model name can be an arbitrary long string
            # so we truncate it to the first 50 characters
            # to avoid any issues.
            record_hardware_usage(cpu_model_name[:50])<|MERGE_RESOLUTION|>--- conflicted
+++ resolved
@@ -1378,16 +1378,11 @@
 
         if not self.head:
             # Get the system config from GCS first if this is a non-head node.
-<<<<<<< HEAD
-            gcs_options = ray._raylet.GcsClientOptions.from_gcs_address(
-                self.gcs_address, self._ray_params.cluster_id
-=======
             gcs_options = ray._raylet.GcsClientOptions.create(
                 self.gcs_address,
                 self.cluster_id.hex(),
                 allow_cluster_id_nil=False,
                 fetch_cluster_id_if_nil=False,
->>>>>>> 6a7521cd
             )
             global_state = ray._private.state.GlobalState()
             global_state._initialize_global_state(gcs_options)
