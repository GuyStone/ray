--- conflicted
+++ resolved
@@ -166,19 +166,12 @@
             assert new_ref == ref
 
         # When try_read_next_object_ref_stream raises a
-<<<<<<< HEAD
-        # ObjectRefStreamEoFError, it should raise a stop iteration.
-        c.try_read_next_object_ref_stream.side_effect = ObjectRefStreamEoFError(
-=======
         # ObjectRefStreamEneOfStreamError, it should raise a stop iteration.
         c.try_read_next_object_ref_stream.side_effect = ObjectRefStreamEneOfStreamError(
->>>>>>> 9450a07e
             ""
         )  # noqa
         with pytest.raises(StopAsyncIteration):
             ref = await generator._next_async(timeout_s=0)
-<<<<<<< HEAD
-=======
 
 
 @pytest.mark.asyncio
@@ -209,7 +202,6 @@
             # the ref contains now.
             with pytest.raises(StopAsyncIteration):
                 ref = await generator._next_async(timeout_s=0)
->>>>>>> 9450a07e
 
 
 def test_generator_basic(shutdown_only):
