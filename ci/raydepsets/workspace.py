import yaml
from dataclasses import dataclass, field
from typing import List, Optional
import os


@dataclass
class Depset:
    name: str
    operation: str
    requirements: List[str]
    constraints: List[str]
    output: str
<<<<<<< HEAD
    override_flags: List[str]
    append_flags: List[str]
=======
    source_depset: Optional[str] = None
>>>>>>> 8b4f4470


@dataclass
class Config:
    depsets: List[Depset] = field(default_factory=list)

    @staticmethod
    def from_dict(data: dict) -> "Config":
        raw_depsets = data.get("depsets", [])
        depsets = [
            Depset(
                name=values.get("name"),
                requirements=values.get("requirements", []),
                constraints=values.get("constraints", []),
                operation=values.get("operation", "compile"),
                output=values.get("output"),
<<<<<<< HEAD
                override_flags=values.get("override_flags", []),
                append_flags=values.get("append_flags", []),
=======
                source_depset=values.get("source_depset"),
>>>>>>> 8b4f4470
            )
            for values in raw_depsets
        ]

        return Config(depsets=depsets)


class Workspace:
    def __init__(self, dir: str = None):
        self.dir = (
            dir if dir is not None else os.getenv("BUILD_WORKSPACE_DIRECTORY", None)
        )
        if self.dir is None:
            raise RuntimeError("BUILD_WORKSPACE_DIRECTORY is not set")

    def load_config(self, path: str) -> Config:
        with open(os.path.join(self.dir, path), "r") as f:
            data = yaml.safe_load(f)
            return Config.from_dict(data)<|MERGE_RESOLUTION|>--- conflicted
+++ resolved
@@ -11,12 +11,9 @@
     requirements: List[str]
     constraints: List[str]
     output: str
-<<<<<<< HEAD
     override_flags: List[str]
     append_flags: List[str]
-=======
     source_depset: Optional[str] = None
->>>>>>> 8b4f4470
 
 
 @dataclass
@@ -33,12 +30,9 @@
                 constraints=values.get("constraints", []),
                 operation=values.get("operation", "compile"),
                 output=values.get("output"),
-<<<<<<< HEAD
+                source_depset=values.get("source_depset"),
                 override_flags=values.get("override_flags", []),
                 append_flags=values.get("append_flags", []),
-=======
-                source_depset=values.get("source_depset"),
->>>>>>> 8b4f4470
             )
             for values in raw_depsets
         ]
