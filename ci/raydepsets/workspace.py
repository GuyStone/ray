import yaml
from dataclasses import dataclass, field
from typing import List, Optional
import os
from string import Template


@dataclass
class BuildArgSet:
    name: str
    build_args: List[str]


@dataclass
class Depset:
    name: str
    operation: str
    requirements: List[str]
    constraints: List[str]
    output: str
    override_flags: List[str] = field(default_factory=list)
    append_flags: List[str] = field(default_factory=list)
    source_depset: Optional[str] = None
    build_arg_set: BuildArgSet = None
    depsets: Optional[List[str]] = None


@dataclass
class Config:
    depsets: List[Depset] = field(default_factory=list)
    build_arg_sets: List[BuildArgSet] = field(default_factory=list)

    @staticmethod
    def parse_build_arg_sets(build_arg_sets: List[dict]) -> List["BuildArgSet"]:
        return [
            BuildArgSet(
                name=build_arg_set.get("name", None),
                build_args=build_arg_set.get("build_args", []),
            )
            for build_arg_set in build_arg_sets
        ]

    @staticmethod
    def from_dict(data: dict) -> "Config":
        build_arg_sets = Config.parse_build_arg_sets(data.get("build_arg_sets", []))
        depsets = []
        raw_depsets = data.get("depsets", [])
        for depset in raw_depsets:
            build_arg_set_matrix = depset.get("build_arg_sets", [])
            if build_arg_set_matrix:
                for build_arg_set_name in build_arg_set_matrix:
                    build_arg_set = next(
                        (
                            build_arg_set
                            for build_arg_set in build_arg_sets
                            if build_arg_set.name == build_arg_set_name
                        ),
                        None,
                    )
                    substituted_depset = Template(str(depset)).substitute(
                        build_arg_set.build_args
                    )
                    depset_yaml = yaml.safe_load(substituted_depset)
                    depsets.append(
                        Depset(
                            name=depset_yaml.get("name"),
                            requirements=depset_yaml.get("requirements", []),
                            constraints=depset_yaml.get("constraints", []),
                            operation=depset_yaml.get("operation", None),
                            output=depset_yaml.get("output"),
                            source_depset=depset_yaml.get("source_depset"),
                            depsets=depset_yaml.get("depsets", []),
<<<<<<< HEAD
                            config_args=config_arg,
                            override_flags=depset_yaml.get("override_flags", []),
                            append_flags=depset_yaml.get("append_flags", []),
=======
                            build_arg_set=build_arg_set,
>>>>>>> 4dfadb96
                        )
                    )
            else:
                depsets.append(
                    Depset(
                        name=depset.get("name"),
                        requirements=depset.get("requirements", []),
                        constraints=depset.get("constraints", []),
                        operation=depset.get("operation", None),
                        output=depset.get("output"),
                        source_depset=depset.get("source_depset"),
                        depsets=depset.get("depsets", []),
                        build_arg_set=None,
                    )
                )

        return Config(depsets=depsets, build_arg_sets=build_arg_sets)


class Workspace:
    def __init__(self, dir: str = None):
        self.dir = (
            dir if dir is not None else os.getenv("BUILD_WORKSPACE_DIRECTORY", None)
        )
        if self.dir is None:
            raise RuntimeError("BUILD_WORKSPACE_DIRECTORY is not set")

    def load_config(self, path: str) -> Config:
        with open(os.path.join(self.dir, path), "r") as f:
            data = yaml.safe_load(f.read())
            return Config.from_dict(data)<|MERGE_RESOLUTION|>--- conflicted
+++ resolved
@@ -70,13 +70,9 @@
                             output=depset_yaml.get("output"),
                             source_depset=depset_yaml.get("source_depset"),
                             depsets=depset_yaml.get("depsets", []),
-<<<<<<< HEAD
-                            config_args=config_arg,
                             override_flags=depset_yaml.get("override_flags", []),
                             append_flags=depset_yaml.get("append_flags", []),
-=======
                             build_arg_set=build_arg_set,
->>>>>>> 4dfadb96
                         )
                     )
             else:
