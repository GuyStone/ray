depsets:
  - name: ray_base_test_depset
    operation: compile
    requirements:
      - requirements_test.txt
    constraints:
      - requirement_constraints_test.txt
    output: requirements_compiled.txt
<<<<<<< HEAD
    append_flags:
      - --no-annotate
      - --no-header
    override_flags:
      - --extra-index-url https://download.pytorch.org/whl/cu128

=======
>>>>>>> 8b4f4470
  - name: general_depset
    operation: compile
    requirements:
      - requirements_test.txt
    output: requirements_compiled_general.txt
<<<<<<< HEAD
    override_flags:
      - --extra
=======
  - name: subset_general_depset
    operation: subset
    source_depset: general_depset
    requirements:
      - requirement_constraints_subset.txt
    output: requirements_compiled_subset_general.txt
>>>>>>> 8b4f4470
<|MERGE_RESOLUTION|>--- conflicted
+++ resolved
@@ -6,28 +6,14 @@
     constraints:
       - requirement_constraints_test.txt
     output: requirements_compiled.txt
-<<<<<<< HEAD
-    append_flags:
-      - --no-annotate
-      - --no-header
-    override_flags:
-      - --extra-index-url https://download.pytorch.org/whl/cu128
-
-=======
->>>>>>> 8b4f4470
   - name: general_depset
     operation: compile
     requirements:
       - requirements_test.txt
     output: requirements_compiled_general.txt
-<<<<<<< HEAD
-    override_flags:
-      - --extra
-=======
   - name: subset_general_depset
     operation: subset
     source_depset: general_depset
     requirements:
       - requirement_constraints_subset.txt
-    output: requirements_compiled_subset_general.txt
->>>>>>> 8b4f4470
+    output: requirements_compiled_subset_general.txt