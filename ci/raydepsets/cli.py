--- conflicted
+++ resolved
@@ -5,8 +5,8 @@
 import subprocess
 import platform
 import runfiles
-<<<<<<< HEAD
 from typing import Optional
+from networkx import DiGraph, topological_sort
 
 DEFAULT_UV_FLAGS = """
     --generate-hashes
@@ -22,25 +22,6 @@
     --index-strategy unsafe-best-match
     --quiet
 """.split()
-=======
-from networkx import DiGraph, topological_sort
-
-DEFAULT_UV_FLAGS = [
-    "--generate-hashes",
-    "--strip-extras",
-    "--python-version=3.11",
-    "--no-strip-markers",
-    "--emit-index-url",
-    "--emit-find-links",
-    "--unsafe-package ray",
-    "--unsafe-package grpcio-tools",
-    "--unsafe-package setuptools",
-    "--index-url https://pypi.org/simple",
-    "--extra-index-url https://download.pytorch.org/whl/cpu",
-    "--index-strategy unsafe-best-match",
-    "--quiet",
-]
->>>>>>> c9b5c5f3
 
 
 @click.group(name="raydepsets")
