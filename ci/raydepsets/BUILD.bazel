--- conflicted
+++ resolved
@@ -15,11 +15,8 @@
         ci_require("bazel-runfiles"),
         ci_require("click"),
         ci_require("pyyaml"),
-<<<<<<< HEAD
         ci_require("networkx"),
-=======
         ci_require("python-dotenv"),
->>>>>>> 59485403
     ],
 )
 
@@ -34,14 +31,10 @@
     name = "test_cli",
     srcs = ["test_cli.py"],
     data = [
-<<<<<<< HEAD
         "test_data/cloud-requirements.txt",
-        "test_data/requirement_constraints_test.txt",
-=======
         "test_data/requirement_constraints_test.txt",
         "test_data/requirements_compiled_test.txt",
         "test_data/requirements_compiled_test_update.txt",
->>>>>>> 59485403
         "test_data/requirements_test.txt",
         "test_data/test.config.yaml",
     ],
