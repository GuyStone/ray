load("@py_deps_buildkite//:requirements.bzl", ci_require = "requirement")
load("@rules_python//python:defs.bzl", "py_binary", "py_library", "py_test")

py_library(
    name = "workspace",
    srcs = ["workspace.py"],
    deps = [
        ci_require("pyyaml"),
    ],
)

py_library(
    name = "raydepsets_lib",
    srcs = [
        "cli.py",
    ],
    data = ["@uv_x86_64//:file"],
    deps = [
        ":workspace",
        ci_require("bazel-runfiles"),
        ci_require("click"),
        ci_require("pyyaml"),
        ci_require("networkx"),
    ],
)

py_binary(
    name = "raydepsets",
    srcs = ["raydepsets.py"],
    exec_compatible_with = ["//:hermetic_python"],
    deps = [":raydepsets_lib"],
)

py_test(
    name = "test_cli",
    srcs = ["test_cli.py"],
    data = [
        "test_data/requirement_constraints_test.txt",
        "test_data/requirements_compiled_test.txt",
        "test_data/requirements_compiled_test_expand.txt",
        "test_data/requirements_compiled_test_update.txt",
        "test_data/requirements_test.txt",
<<<<<<< HEAD
        "test_data/test.config.yaml",
=======
        "test_data/test.depsets.yaml",
>>>>>>> d6da9e87
    ],
    exec_compatible_with = ["//:hermetic_python"],
    tags = [
        "ci_unit",
        "team:ci",
    ],
    deps = [
        ci_require("pytest"),
        ":raydepsets_lib",
        ":testing_utils",
    ],
)

py_library(
    name = "testing_utils",
    testonly = True,
    srcs = ["testing_utils.py"],
    deps = [
        ci_require("bazel-runfiles"),
    ],
)<|MERGE_RESOLUTION|>--- conflicted
+++ resolved
@@ -40,11 +40,8 @@
         "test_data/requirements_compiled_test_expand.txt",
         "test_data/requirements_compiled_test_update.txt",
         "test_data/requirements_test.txt",
-<<<<<<< HEAD
         "test_data/test.config.yaml",
-=======
         "test_data/test.depsets.yaml",
->>>>>>> d6da9e87
     ],
     exec_compatible_with = ["//:hermetic_python"],
     tags = [
