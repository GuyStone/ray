--- conflicted
+++ resolved
@@ -3,28 +3,20 @@
 import unittest
 import tempfile
 import runfiles
-<<<<<<< HEAD
-import platform
-import subprocess
-from pathlib import Path
-from click.testing import CliRunner
-from ci.raydepsets.cli import load
-import os
-=======
 import subprocess
 import platform
 import shutil
 from ci.raydepsets.cli import load, DependencySetManager
 from ci.raydepsets.workspace import Workspace
 from click.testing import CliRunner
->>>>>>> f3b800fd
+from pathlib import Path
+import os
 
 _REPO_NAME = "com_github_ray_project_ray"
 _runfiles = runfiles.Create()
 
 
 class TestCli(unittest.TestCase):
-<<<<<<< HEAD
     def setUp(self):
         uv_path = _uv_binary()
         if uv_path:
@@ -32,7 +24,7 @@
             current_path = os.environ.get("PATH", "")
             if uv_dir not in current_path:
                 os.environ["PATH"] = f"{uv_dir}:{current_path}"
-=======
+
     def test_workspace_init(self):
         with tempfile.TemporaryDirectory() as tmpdir:
             workspace = Workspace(tmpdir)
@@ -62,14 +54,11 @@
             assert manager.workspace.dir == tmpdir
             assert manager.config.depsets[0].name == "ray_base_test_depset"
             assert manager.config.depsets[0].operation == "compile"
-            assert manager.config.depsets[0].requirements == ["python/requirements.txt"]
+            assert manager.config.depsets[0].requirements == ["requirements_test.txt"]
             assert manager.config.depsets[0].constraints == [
-                "python/requirements_compiled_ray_test_py311_cpu.txt"
+                "requirement_constraints_test.txt"
             ]
-            assert (
-                manager.config.depsets[0].output
-                == "tests/requirements_compiled_test.txt"
-            )
+            assert manager.config.depsets[0].output == "requirements_compiled.txt"
 
     def test_dependency_set_manager_get_depset(self):
         with tempfile.TemporaryDirectory() as tmpdir:
@@ -80,7 +69,6 @@
             )
             with self.assertRaises(KeyError):
                 manager.get_depset("fake_depset")
->>>>>>> f3b800fd
 
     def test_uv_binary_exists(self):
         assert _uv_binary() is not None
@@ -95,29 +83,27 @@
         assert "uv 0.7.20" in result.stdout.decode("utf-8")
         assert result.stderr.decode("utf-8") == ""
 
-    def test_compile_by_depset_name_happy(self):
-        # with tempfile.TemporaryDirectory() as tmpdir:
-        result = CliRunner().invoke(
-            load,
-            [
-                _runfiles.Rlocation(
-                    f"{_REPO_NAME}/ci/raydepsets/test_data/test.config.yaml"
-                ),
-                "--workspace-dir",
-                _runfiles.Rlocation(f"{_REPO_NAME}"),
-                "--name",
-                "ray_base_test_depset",
-            ],
-        )
+    def test_compile_by_depset_name(self):
+        with tempfile.TemporaryDirectory() as tmpdir:
+            _copy_data_to_tmpdir(tmpdir)
+            result = CliRunner().invoke(
+                load,
+                [
+                    "test.config.yaml",
+                    "--workspace-dir",
+                    tmpdir,
+                    "--name",
+                    "ray_base_test_depset",
+                ],
+            )
 
-        output_fp = _runfiles.Rlocation(
-            f"{_REPO_NAME}/ci/raydepsets/test_data/requirements_compiled.txt"
-        )
-        assert result.exit_code == 0
-        assert Path(output_fp).is_file()
-        assert (
-            "Dependency set ray_base_test_depset compiled successfully" in result.output
-        )
+            output_fp = Path(tmpdir) / "requirements_compiled.txt"
+            assert result.exit_code == 0
+            assert Path(output_fp).is_file()
+            assert (
+                "Dependency set ray_base_test_depset compiled successfully"
+                in result.output
+            )
 
 
 def _uv_binary():
