import pytest
import sys
import unittest
import tempfile
import subprocess
import shutil
import runfiles
from ci.raydepsets.cli import (
    load,
    DependencySetManager,
    uv_binary,
    _override_uv_flags,
    _append_uv_flags,
    _flatten_flags,
    Depset,
    DEFAULT_UV_FLAGS,
)
from ci.raydepsets.workspace import Workspace
from click.testing import CliRunner
from pathlib import Path

_REPO_NAME = "com_github_ray_project_ray"
_runfiles = runfiles.Create()


class TestCli(unittest.TestCase):
    def test_workspace_init(self):
        with tempfile.TemporaryDirectory() as tmpdir:
            workspace = Workspace(tmpdir)
            assert workspace.dir is not None

    def test_cli_load_fail_no_config(self):
        result = CliRunner().invoke(
            load,
            [
                "fake_path/test.config.yaml",
                "--workspace-dir",
                "/ci/raydepsets/test_data",
            ],
        )
        assert result.exit_code == 1
        assert isinstance(result.exception, FileNotFoundError)
        assert "No such file or directory" in str(result.exception)

    def test_dependency_set_manager_init(self):
        with tempfile.TemporaryDirectory() as tmpdir:
            _copy_data_to_tmpdir(tmpdir)
            manager = DependencySetManager(
                config_path="test.config.yaml",
                workspace_dir=tmpdir,
            )
            assert manager is not None
            assert manager.workspace.dir == tmpdir
            assert manager.config.depsets[0].name == "ray_base_test_depset"
            assert manager.config.depsets[0].operation == "compile"
            assert manager.config.depsets[0].requirements == ["requirements_test.txt"]
            assert manager.config.depsets[0].constraints == [
                "requirement_constraints_test.txt"
            ]
            assert manager.config.depsets[0].output == "requirements_compiled.txt"

    def test_dependency_set_manager_get_depset(self):
        with tempfile.TemporaryDirectory() as tmpdir:
            _copy_data_to_tmpdir(tmpdir)
            manager = DependencySetManager(
                config_path="test.config.yaml",
                workspace_dir=tmpdir,
            )
            with self.assertRaises(KeyError):
                manager.get_depset("fake_depset")

    def test_uv_binary_exists(self):
        assert uv_binary() is not None

    def test_uv_version(self):
        result = subprocess.run(
            [uv_binary(), "--version"],
            stdout=subprocess.PIPE,
            stderr=subprocess.PIPE,
        )
        assert result.returncode == 0
        assert "uv 0.7.20" in result.stdout.decode("utf-8")
        assert result.stderr.decode("utf-8") == ""

    def test_compile(self):
        compiled_file = Path(
            _runfiles.Rlocation(
                f"{_REPO_NAME}/ci/raydepsets/test_data/requirements_compiled_test.txt"
            )
        )
        output_file = Path(
            _runfiles.Rlocation(
                f"{_REPO_NAME}/ci/raydepsets/test_data/requirements_compiled.txt"
            )
        )
        shutil.copy(compiled_file, output_file)

        with tempfile.TemporaryDirectory() as tmpdir:
            _copy_data_to_tmpdir(tmpdir)
            manager = DependencySetManager(
                config_path="test.config.yaml",
                workspace_dir=tmpdir,
            )
            manager.compile(
                constraints=["requirement_constraints_test.txt"],
                requirements=["requirements_test.txt"],
                append_flags=["--no-annotate", "--no-header"],
                name="ray_base_test_depset",
                output="requirements_compiled.txt",
            )
            output_file = Path(tmpdir) / "requirements_compiled.txt"
            output_text = output_file.read_text()
            output_file_valid = Path(tmpdir) / "requirements_compiled_test.txt"
            output_text_valid = output_file_valid.read_text()
            assert output_text == output_text_valid

    def test_compile_update_package(self):
        with tempfile.TemporaryDirectory() as tmpdir:
            _copy_data_to_tmpdir(tmpdir)
            compiled_file = Path(
                _runfiles.Rlocation(f"{tmpdir}/requirement_constraints_test.txt")
            )
            _replace_in_file(compiled_file, "emoji==2.9.0", "emoji==2.10.0")
            output_file = Path(
                _runfiles.Rlocation(f"{tmpdir}/requirements_compiled.txt")
            )
            shutil.copy(compiled_file, output_file)
            manager = DependencySetManager(
                config_path="test.config.yaml",
                workspace_dir=tmpdir,
            )
            manager.compile(
                constraints=["requirement_constraints_test.txt"],
                requirements=["requirements_test.txt"],
                append_flags=["--no-annotate", "--no-header"],
                name="ray_base_test_depset",
                output="requirements_compiled.txt",
            )
            output_file = Path(tmpdir) / "requirements_compiled.txt"
            output_text = output_file.read_text()
            output_file_valid = Path(tmpdir) / "requirements_compiled_test_update.txt"
            output_text_valid = output_file_valid.read_text()
            assert output_text == output_text_valid

    def test_compile_by_depset_name(self):
        with tempfile.TemporaryDirectory() as tmpdir:
            _copy_data_to_tmpdir(tmpdir)
            result = CliRunner().invoke(
                load,
                [
                    "test.config.yaml",
                    "--workspace-dir",
                    tmpdir,
                    "--name",
                    "ray_base_test_depset",
                ],
            )

            output_fp = Path(tmpdir) / "requirements_compiled.txt"
            assert output_fp.is_file()
            assert result.exit_code == 0

            assert (
                "Dependency set ray_base_test_depset compiled successfully"
                in result.output
            )

    def test_subset(self):
        with tempfile.TemporaryDirectory() as tmpdir:
            _copy_data_to_tmpdir(tmpdir)
            # Add six to requirements_test_subset.txt
            _save_packages_to_file(
                Path(tmpdir) / "requirements_test_subset.txt",
                ["six==1.16.0"],
            )
            manager = DependencySetManager(
                config_path="test.config.yaml",
                workspace_dir=tmpdir,
            )
            # Compile general_depset with requirements_test.txt and requirements_test_subset.txt
            manager.compile(
                constraints=["requirement_constraints_test.txt"],
                requirements=["requirements_test.txt", "requirements_test_subset.txt"],
                append_flags=["--no-annotate", "--no-header"],
                name="general_depset",
                output="requirements_compiled_general.txt",
            )
            # Subset general_depset with requirements_test.txt (should lock emoji & pyperclip)
            manager.subset(
                source_depset="general_depset",
                requirements=["requirements_test.txt"],
                append_flags=["--no-annotate", "--no-header"],
                name="subset_general_depset",
                output="requirements_compiled_subset_general.txt",
            )
            output_file = Path(tmpdir) / "requirements_compiled_subset_general.txt"
            output_text = output_file.read_text()
            output_file_valid = Path(tmpdir) / "requirements_compiled_test.txt"
            output_text_valid = output_file_valid.read_text()

            assert output_text == output_text_valid

    def test_subset_does_not_exist(self):
        with tempfile.TemporaryDirectory() as tmpdir:
            _copy_data_to_tmpdir(tmpdir)
            # Add six to requirements_test_subset.txt
            _save_packages_to_file(
                Path(tmpdir) / "requirements_test_subset.txt",
                ["six==1.16.0"],
            )
            manager = DependencySetManager(
                config_path="test.config.yaml",
                workspace_dir=tmpdir,
            )
            manager.compile(
                constraints=["requirement_constraints_test.txt"],
                requirements=["requirements_test.txt", "requirements_test_subset.txt"],
                append_flags=["--no-annotate", "--no-header"],
                name="general_depset",
                output="requirements_compiled_general.txt",
            )

            with self.assertRaises(RuntimeError):
                manager.subset(
                    source_depset="general_depset",
                    requirements=["requirements_compiled_test.txt"],
                    append_flags=["--no-annotate", "--no-header"],
                    name="subset_general_depset",
                    output="requirements_compiled_subset_general.txt",
                )

    def test_check_if_subset_exists(self):
        with tempfile.TemporaryDirectory() as tmpdir:
            _copy_data_to_tmpdir(tmpdir)
            manager = DependencySetManager(
                config_path="test.config.yaml",
                workspace_dir=tmpdir,
            )
            source_depset = Depset(
                name="general_depset",
                operation="compile",
                requirements=["requirements_1.txt", "requirements_2.txt"],
                constraints=["requirement_constraints_1.txt"],
                output="requirements_compiled_general.txt",
                append_flags=[],
                override_flags=[],
            )
            with self.assertRaises(RuntimeError):
                manager.check_subset_exists(
                    source_depset=source_depset,
                    requirements=["requirements_3.txt"],
                )

    def test_compile_bad_requirements(self):
        with tempfile.TemporaryDirectory() as tmpdir:
            _copy_data_to_tmpdir(tmpdir)
            manager = DependencySetManager(
                config_path="test.config.yaml",
                workspace_dir=tmpdir,
            )
            with self.assertRaises(RuntimeError):
                manager.compile(
                    constraints=[],
                    requirements=["requirements_test_bad.txt"],
                    name="general_depset",
                    output="requirements_compiled_general.txt",
                )

    def test_get_path(self):
        with tempfile.TemporaryDirectory() as tmpdir:
            _copy_data_to_tmpdir(tmpdir)
            manager = DependencySetManager(
                config_path="test.config.yaml",
                workspace_dir=tmpdir,
            )
            assert (
                manager.get_path("requirements_test.txt")
                == f"{tmpdir}/requirements_test.txt"
            )

<<<<<<< HEAD
    def test_append_uv_flags(self):
        assert _append_uv_flags(
            ["--no-annotate", "--no-header"], DEFAULT_UV_FLAGS.copy()
        ) == DEFAULT_UV_FLAGS.copy() + ["--no-annotate", "--no-header"]

    def test_override_uv_flag_single_flag(self):
        expected_flags = DEFAULT_UV_FLAGS.copy()
        expected_flags.remove("--extra-index-url")
        expected_flags.remove("https://download.pytorch.org/whl/cpu")
        expected_flags.extend(
            ["--extra-index-url", "https://download.pytorch.org/whl/cu128"]
        )
        assert (
            _override_uv_flags(
                ["--extra-index-url https://download.pytorch.org/whl/cu128"],
                DEFAULT_UV_FLAGS.copy(),
            )
            == expected_flags
        )

    def test_override_uv_flag_multiple_flags(self):
        expected_flags = DEFAULT_UV_FLAGS.copy()
        expected_flags.remove("--unsafe-package")
        expected_flags.remove("ray")
        expected_flags.remove("--unsafe-package")
        expected_flags.remove("grpcio-tools")
        expected_flags.remove("--unsafe-package")
        expected_flags.remove("setuptools")
        expected_flags.extend(["--unsafe-package", "dummy"])
        assert (
            _override_uv_flags(
                ["--unsafe-package dummy"],
                DEFAULT_UV_FLAGS.copy(),
            )
            == expected_flags
        )

    def test_flatten_flags(self):
        assert _flatten_flags(["--no-annotate", "--no-header"]) == [
            "--no-annotate",
            "--no-header",
        ]
        assert _flatten_flags(
            [
                "--no-annotate",
                "--no-header",
                "--extra-index-url https://download.pytorch.org/whl/cu128",
            ]
        ) == [
            "--no-annotate",
            "--no-header",
            "--extra-index-url",
            "https://download.pytorch.org/whl/cu128",
        ]
=======
    def test_expand(self):
        with tempfile.TemporaryDirectory() as tmpdir:
            _copy_data_to_tmpdir(tmpdir)
            _save_packages_to_file(
                Path(tmpdir) / "requirements_expanded.txt",
                ["six"],
            )
            _save_file_as(
                Path(tmpdir) / "requirement_constraints_test.txt",
                Path(tmpdir) / "requirement_constraints_expand.txt",
            )
            _append_to_file(
                Path(tmpdir) / "requirement_constraints_expand.txt",
                "six==1.17.0",
            )
            manager = DependencySetManager(
                config_path="test.config.yaml",
                workspace_dir=tmpdir,
            )
            manager.compile(
                constraints=["requirement_constraints_test.txt"],
                requirements=["requirements_test.txt"],
                args=["--no-annotate", "--no-header"] + DEFAULT_UV_FLAGS.copy(),
                name="general_depset",
                output="requirements_compiled_general.txt",
            )
            manager.compile(
                constraints=[],
                requirements=["requirements_expanded.txt"],
                args=["--no-annotate", "--no-header"] + DEFAULT_UV_FLAGS.copy(),
                name="expanded_depset",
                output="requirements_compiled_expanded.txt",
            )
            manager.expand(
                depsets=["general_depset", "expanded_depset"],
                constraints=["requirement_constraints_expand.txt"],
                args=["--no-annotate", "--no-header"] + DEFAULT_UV_FLAGS.copy(),
                name="expand_general_depset",
                output="requirements_compiled_expand_general.txt",
            )
            output_file = Path(tmpdir) / "requirements_compiled_expand_general.txt"
            output_text = output_file.read_text()
            output_file_valid = Path(tmpdir) / "requirements_compiled_test_expand.txt"
            output_text_valid = output_file_valid.read_text()
            assert output_text == output_text_valid
>>>>>>> 9cf2023a


def _copy_data_to_tmpdir(tmpdir):
    shutil.copytree(
        _runfiles.Rlocation(f"{_REPO_NAME}/ci/raydepsets/test_data"),
        tmpdir,
        dirs_exist_ok=True,
    )


def _replace_in_file(filepath, old, new):
    with open(filepath, "r") as f:
        contents = f.read()

    contents = contents.replace(old, new)

    with open(filepath, "w") as f:
        f.write(contents)


def _save_packages_to_file(filepath, packages):
    with open(filepath, "w") as f:
        for package in packages:
            f.write(package + "\n")


def _save_file_as(input_file, output_file):
    with open(input_file, "rb") as f:
        contents = f.read()
    with open(output_file, "wb") as f:
        f.write(contents)


def _append_to_file(filepath, new):
    with open(filepath, "a") as f:
        f.write(new + "\n")


if __name__ == "__main__":
    sys.exit(pytest.main(["-v", __file__]))<|MERGE_RESOLUTION|>--- conflicted
+++ resolved
@@ -278,7 +278,6 @@
                 == f"{tmpdir}/requirements_test.txt"
             )
 
-<<<<<<< HEAD
     def test_append_uv_flags(self):
         assert _append_uv_flags(
             ["--no-annotate", "--no-header"], DEFAULT_UV_FLAGS.copy()
@@ -333,7 +332,6 @@
             "--extra-index-url",
             "https://download.pytorch.org/whl/cu128",
         ]
-=======
     def test_expand(self):
         with tempfile.TemporaryDirectory() as tmpdir:
             _copy_data_to_tmpdir(tmpdir)
@@ -379,7 +377,6 @@
             output_file_valid = Path(tmpdir) / "requirements_compiled_test_expand.txt"
             output_text_valid = output_file_valid.read_text()
             assert output_text == output_text_valid
->>>>>>> 9cf2023a
 
 
 def _copy_data_to_tmpdir(tmpdir):
