--- conflicted
+++ resolved
@@ -23,21 +23,13 @@
     key: block-validate-linux-x86_64-wheels
     depends_on:
       - forge
-<<<<<<< HEAD
-      - forge_arm64
-      # - upload-wheels-testpypi
-=======
->>>>>>> 0f476478
 
   - label: "Linux x86_64 Python {{matrix}}"
     key: validate-linux-x86_64-wheels
     job_env: forge
-<<<<<<< HEAD
     tags: disabled
-=======
     depends_on:
       - block-validate-linux-x86_64-wheels
->>>>>>> 0f476478
     commands:
       - export PYTHON_VERSION={{matrix}}
       - export RAY_VERSION="$RAY_VERSION"
@@ -58,12 +50,9 @@
     key: validate-linux-arm64-wheels
     instance_type: medium-arm64
     job_env: forge-arm64
-<<<<<<< HEAD
     tags: disabled
-=======
     depends_on:
       - block-validate-linux-arm64-wheels
->>>>>>> 0f476478
     commands:
       - export PYTHON_VERSION={{matrix}}
       - export RAY_VERSION="$RAY_VERSION"
@@ -99,7 +88,6 @@
     commands:
       - ./.buildkite/release-automation/verify-macos-wheels.sh arm64
 
-<<<<<<< HEAD
   - label: "Windows"
     key: validate-windows-wheels
     job_env: WINDOWS
@@ -109,8 +97,6 @@
       - export RAY_HASH="$RAY_HASH"
       - bash -i /c/workdir/.buildkite/release-automation/verify-windows-wheels.sh
   
-=======
->>>>>>> 0f476478
   - block: "Upload wheels to PyPI"
     key: block-upload-wheels-pypi
     depends_on: []
