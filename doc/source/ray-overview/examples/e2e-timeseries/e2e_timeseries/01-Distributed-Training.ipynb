{
 "cells": [
  {
   "cell_type": "markdown",
   "metadata": {},
   "source": [
    "# Distributed training of a DLinear time-series model\n",
    "\n",
    "<div align=\"left\">\n",
    "<a target=\"_blank\" href=\"https://console.anyscale.com/\"><img src=\"https://img.shields.io/badge/🚀%20Run%20on-Anyscale-9hf\"></a>&nbsp;\n",
    "<a href=\"https://github.com/anyscale/e2e-timeseries\" role=\"button\"><img src=\"https://img.shields.io/static/v1?label=&message=View%20On%20GitHub&color=586069&logo=github&labelColor=2f363d\"></a>\n",
    "</div>\n",
    "\n",
    "\n",
    "This tutorial executes a distributed training workload that connects the following steps with heterogeneous compute requirements:\n",
    "\n",
    "* Preprocessing the dataset with Ray Data\n",
    "* Distributed training of a DLinear model with Ray Train\n",
    "\n",
    "Note: This tutorial doesn't including tuning of the model. See Ray Tune for experiment execution and hyperparameter tuning.\n",
    "\n",
    "<img src=\"https://raw.githubusercontent.com/anyscale/e2e-timeseries/master/images/distributed_training.png\" width=800>\n",
    "\n",
    "Before starting, run the setup steps outlined in the README.\n"
   ]
  },
  {
   "cell_type": "code",
   "execution_count": 1,
   "metadata": {},
   "outputs": [],
   "source": [
    "import os\n",
    "\n",
    "# Enable Ray Train v2. This is the default in an upcoming release.\n",
    "os.environ[\"RAY_TRAIN_V2_ENABLED\"] = \"1\"\n",
    "# Now it's safe to import from ray.train"
   ]
  },
  {
   "cell_type": "code",
   "execution_count": null,
   "metadata": {},
   "outputs": [],
   "source": [
    "# Enable importing from e2e_timeseries module.\n",
    "import sys\n",
    "\n",
    "sys.path.insert(0, os.path.abspath(os.path.join(os.getcwd(), os.pardir)))"
   ]
  },
  {
   "cell_type": "code",
   "execution_count": null,
   "metadata": {},
   "outputs": [],
   "source": [
    "import random\n",
    "import tempfile\n",
    "import time\n",
    "import warnings\n",
    "\n",
    "import numpy as np\n",
    "import ray\n",
    "from ray import train\n",
    "from ray.train import Checkpoint, CheckpointConfig, RunConfig, ScalingConfig, get_dataset_shard\n",
    "from ray.train.torch import TorchTrainer\n",
    "import torch\n",
    "import torch.nn as nn\n",
    "from torch import optim\n",
    "\n",
    "import e2e_timeseries\n",
    "from e2e_timeseries.data_factory import data_provider\n",
    "from e2e_timeseries.metrics import metric\n",
    "from e2e_timeseries.model import DLinear\n",
    "from e2e_timeseries.tools import adjust_learning_rate\n",
    "\n",
    "warnings.filterwarnings(\"ignore\")"
   ]
  },
  {
   "cell_type": "markdown",
   "metadata": {},
   "source": [
<<<<<<< HEAD
    "Initalizie the Ray cluster with the `e2e_timeseries` module, so that newly-spawned workers can import it."
=======
    "Initialize Ray with the `e2e_timeseries` module, so that new workers can import from it."
>>>>>>> 38f6547c
   ]
  },
  {
   "cell_type": "code",
   "execution_count": null,
   "metadata": {},
   "outputs": [],
   "source": [
    "ray.init(runtime_env={\"py_modules\": [e2e_timeseries]})"
   ]
  },
  {
   "cell_type": "markdown",
   "metadata": {},
   "source": [
    "# Anatomy of a Ray Train job\n",
    "\n",
    "Ray Train provides the Trainer abstraction, which handles the complexity of distributed training. The Trainer takes a few inputs:\n",
    "\n",
    "- Training function: The Python code that executes on each distributed training worker.\n",
    "- Train configuration: Contains the hyperparameters that the Trainer passes to the training function.\n",
    "- Scaling configuration: Defines the scaling behavior of the job and whether to use accelerators.\n",
    "- Run configuration: Controls checkpointing and specifies storage locations.\n",
    "\n",
    "The Trainer then launches the workers across the Ray Cluster according to the scaling configuration and runs the training function on each worker.\n",
    "\n",
    "<img src=\"https://raw.githubusercontent.com/anyscale/e2e-timeseries/master/images/ray_train_graph.png\" width=800>"
   ]
  },
  {
   "cell_type": "markdown",
   "metadata": {},
   "source": [
    "## The train configuration\n",
    "\n",
    "First, set up the training configuration for the trainable function:"
   ]
  },
  {
   "cell_type": "code",
   "execution_count": 3,
   "metadata": {},
   "outputs": [],
   "source": [
    "config = {\n",
    "    # Basic config.\n",
    "    \"train_only\": False,\n",
    "    # Data loader args.\n",
    "    \"num_data_workers\": 10,\n",
    "    # Forecasting task type.\n",
    "    # S: univariate predict univariate\n",
    "    # M: multivariate predict univariate\n",
    "    # MS: multivariate predict multivariate\n",
    "    \"features\": \"S\",\n",
    "    \"target\": \"OT\",  # Target variable name for prediction\n",
    "    # Forecasting task args.\n",
    "    \"seq_len\": 96,\n",
    "    \"label_len\": 48,\n",
    "    \"pred_len\": 96,\n",
    "    # DLinear-specific args.\n",
    "    \"individual\": False,\n",
    "    # Optimization args.\n",
    "    \"num_replicas\": 4,\n",
    "    \"train_epochs\": 10,\n",
    "    \"batch_size\": 32,\n",
    "    \"learning_rate\": 0.005,\n",
    "    \"loss\": \"mse\",\n",
    "    \"lradj\": \"type1\",\n",
    "    \"use_amp\": False,\n",
    "    # Other args.\n",
    "    \"seed\": 42,\n",
    "}\n",
    "\n",
    "# Dataset-specific args.\n",
    "config[\"data\"] = \"ETTh1\"\n",
    "if config[\"features\"] == \"S\":  # S: univariate predict univariate\n",
    "    config[\"enc_in\"] = 1\n",
    "else:  # M or MS\n",
    "    config[\"enc_in\"] = 7  # ETTh1 has 7 features"
   ]
  },
  {
   "cell_type": "markdown",
   "metadata": {},
   "source": [
    "## Configuring persistent storage\n",
    "\n",
    "Next, configure the storage that the workers use to store checkpoints and artifacts. The storage needs to be accessible from all workers in the cluster. This storage can be S3, NFS, or another network-attached solution. Anyscale simplifies this process by automatically creating and mounting [shared storage options](https://docs.anyscale.com/configuration/storage/#storage-shared-across-nodes) on every cluster node, ensuring that model artifacts can are readable and writeable consistently across the distributed environment."
   ]
  },
  {
   "cell_type": "code",
   "execution_count": 4,
   "metadata": {},
   "outputs": [],
   "source": [
    "config[\"checkpoints\"] = \"/mnt/cluster_storage/checkpoints\""
   ]
  },
  {
   "cell_type": "markdown",
   "metadata": {},
   "source": [
    "Note that passing large objects such as model weights and datasets through this configuration is an anti-pattern. Doing so can cause high serialization and deserialization overhead. Instead, it's preferred to initialize these objects within the training function. Alternatively, \n",
    "\n",
    "For the purposes of demonstration, enable smoke test mode."
   ]
  },
  {
   "cell_type": "code",
   "execution_count": null,
   "metadata": {},
   "outputs": [],
   "source": [
    "config[\"smoke_test\"] = True\n",
    "if config[\"smoke_test\"]:\n",
    "    print(\"--- RUNNING SMOKE TEST ---\")\n",
    "    config[\"train_epochs\"] = 2\n",
    "    config[\"batch_size\"] = 2\n",
    "    config[\"num_data_workers\"] = 1"
   ]
  },
  {
   "cell_type": "markdown",
   "metadata": {},
   "source": [
    "## Set up a training function\n",
    "\n",
    "The training function holds the model training logic which each distributed training worker executes. The TorchTrainer passes a configuration dictionary as input to the training function. Ray Train provides a few convenience functions for distributed training:\n",
    "\n",
    "- Automatically moving each model replica to the correct device.\n",
    "- Setting up the parallelization strategy (for example, distributed data parallel or fully sharded data parallel).\n",
    "- Setting up PyTorch data loaders for distributed execution, including auto-transfering objects to the correct device.\n",
    "- Reporting metrics and handling distributed checkpointing."
   ]
  },
  {
   "cell_type": "code",
   "execution_count": 6,
   "metadata": {},
   "outputs": [],
   "source": [
    "def train_loop_per_worker(config: dict):\n",
    "    \"\"\"Main training loop run on Ray Train workers.\"\"\"\n",
    "\n",
    "    random.seed(config[\"seed\"])\n",
    "    torch.manual_seed(config[\"seed\"])\n",
    "    np.random.seed(config[\"seed\"])\n",
    "\n",
    "    # Automatically determine device based on availability.\n",
    "    device = train.torch.get_device()\n",
    "\n",
    "    def _postprocess_preds_and_targets(raw_pred, batch_y, config):\n",
    "        pred_len = config[\"pred_len\"]\n",
    "        f_dim_start_index = -1 if config[\"features\"] == \"MS\" else 0\n",
    "\n",
    "        # Slice for prediction length first.\n",
    "        outputs_pred_len = raw_pred[:, -pred_len:, :]\n",
    "        batch_y_pred_len = batch_y[:, -pred_len:, :]\n",
    "\n",
    "        # Then slice for features.\n",
    "        final_pred = outputs_pred_len[:, :, f_dim_start_index:]\n",
    "        final_target = batch_y_pred_len[:, :, f_dim_start_index:]\n",
    "\n",
    "        return final_pred, final_target\n",
    "\n",
    "    # === Build Model ===\n",
    "    model = DLinear(config).float()\n",
    "    # Convenience function to move the model to the correct device and set up\n",
    "    # parallel strategy.\n",
    "    model = train.torch.prepare_model(model)\n",
    "\n",
    "    # === Get Data ===\n",
    "    train_ds = get_dataset_shard(\"train\")\n",
    "\n",
    "    # === Optimizer and Criterion ===\n",
    "    model_optim = optim.Adam(model.parameters(), lr=config[\"learning_rate\"])\n",
    "    criterion = nn.MSELoss()\n",
    "\n",
    "    # === AMP Scaler ===\n",
    "    scaler = None\n",
    "    if config[\"use_amp\"]:\n",
    "        scaler = torch.amp.GradScaler(\"cuda\")\n",
    "\n",
    "    # === Training Loop ===\n",
    "    for epoch in range(config[\"train_epochs\"]):\n",
    "        model.train()\n",
    "        train_loss_epoch = []\n",
    "        epoch_start_time = time.time()\n",
    "\n",
    "        # Iterate over Ray Dataset batches. The dataset now yields dicts {'x': numpy_array, 'y': numpy_array}\n",
    "        # iter_torch_batches converts these to Torch tensors and move to device.\n",
    "        for batch in train_ds.iter_torch_batches(batch_size=config[\"batch_size\"], device=device, dtypes=torch.float32):\n",
    "            model_optim.zero_grad()\n",
    "            x = batch[\"x\"]\n",
    "            y = batch[\"y\"]\n",
    "\n",
    "            # Forward pass\n",
    "            if config[\"use_amp\"]:\n",
    "                with torch.amp.autocast(\"cuda\"):\n",
    "                    raw_preds = model(x)\n",
    "                    predictions, targets = _postprocess_preds_and_targets(raw_preds, y, config)\n",
    "                    loss = criterion(predictions, targets)\n",
    "            else:\n",
    "                raw_preds = model(x)\n",
    "                predictions, targets = _postprocess_preds_and_targets(raw_preds, y, config)\n",
    "                loss = criterion(predictions, targets)\n",
    "\n",
    "            train_loss_epoch.append(loss.item())\n",
    "\n",
    "            # Backward pass.\n",
    "            if config[\"use_amp\"]:\n",
    "                scaler.scale(loss).backward()\n",
    "                scaler.step(model_optim)\n",
    "                scaler.update()\n",
    "            else:\n",
    "                loss.backward()\n",
    "                model_optim.step()\n",
    "\n",
    "        # === End of Epoch ===\n",
    "        epoch_train_loss = np.average(train_loss_epoch)\n",
    "        epoch_duration = time.time() - epoch_start_time\n",
    "\n",
    "        results_dict = {\n",
    "            \"epoch\": epoch + 1,\n",
    "            \"train/loss\": epoch_train_loss,\n",
    "            \"epoch_duration_s\": epoch_duration,\n",
    "        }\n",
    "\n",
    "        # === Validation ===\n",
    "        if not config[\"train_only\"]:\n",
    "            val_ds = get_dataset_shard(\"val\")\n",
    "\n",
    "            model.eval()\n",
    "            all_preds = []\n",
    "            all_trues = []\n",
    "            with torch.no_grad():\n",
    "                for batch in val_ds.iter_torch_batches(batch_size=config[\"batch_size\"], device=device, dtypes=torch.float32):\n",
    "                    x, y = batch[\"x\"], batch[\"y\"]\n",
    "\n",
    "                    if config[\"use_amp\"] and torch.cuda.is_available():\n",
    "                        with torch.amp.autocast(\"cuda\"):\n",
    "                            raw_preds = model(x)\n",
    "                    else:\n",
    "                        raw_preds = model(x)\n",
    "\n",
    "                    predictions, targets = _postprocess_preds_and_targets(raw_preds, y, config)\n",
    "\n",
    "                    all_preds.append(predictions.detach().cpu().numpy())\n",
    "                    all_trues.append(targets.detach().cpu().numpy())\n",
    "\n",
    "            all_preds = np.concatenate(all_preds, axis=0)\n",
    "            all_trues = np.concatenate(all_trues, axis=0)\n",
    "\n",
    "            mae, mse, rmse, mape, mspe, rse = metric(all_preds, all_trues)\n",
    "\n",
    "            results_dict[\"val/loss\"] = mse\n",
    "            results_dict[\"val/mae\"] = mae\n",
    "            results_dict[\"val/rmse\"] = rmse\n",
    "            results_dict[\"val/mape\"] = mape\n",
    "            results_dict[\"val/mspe\"] = mspe\n",
    "            results_dict[\"val/rse\"] = rse\n",
    "\n",
    "            print(f\"Epoch {epoch + 1}: Train Loss: {epoch_train_loss:.7f}, Val Loss: {mse:.7f}, Val MSE: {mse:.7f} (Duration: {epoch_duration:.2f}s)\")\n",
    "\n",
    "        # === Reporting and Checkpointing ===\n",
    "        if train.get_context().get_world_rank() == 0:\n",
    "            with tempfile.TemporaryDirectory() as temp_checkpoint_dir:\n",
    "                torch.save(\n",
    "                    {\n",
    "                        \"epoch\": epoch,\n",
    "                        \"model_state_dict\": model.module.state_dict() if hasattr(model, \"module\") else model.state_dict(),\n",
    "                        \"optimizer_state_dict\": model_optim.state_dict(),\n",
    "                        \"train_args\": config,\n",
    "                    },\n",
    "                    os.path.join(temp_checkpoint_dir, \"checkpoint.pt\"),\n",
    "                )\n",
    "                checkpoint = Checkpoint.from_directory(temp_checkpoint_dir)\n",
    "                train.report(metrics=results_dict, checkpoint=checkpoint)\n",
    "        else:\n",
    "            train.report(metrics=results_dict, checkpoint=None)\n",
    "\n",
    "        adjust_learning_rate(model_optim, epoch + 1, config)"
   ]
  },
  {
   "cell_type": "markdown",
   "metadata": {},
   "source": [
    "> **Ray Train Benefits:**\n",
    "> \n",
    "> **Multi-node orchestration**: Automatically handles multi-node, multi-GPU setup without manual SSH or hostfile configurations\n",
    "> \n",
    "> **Built-in fault tolerance**: Supports automatic retry of failed workers and can continue from the last checkpoint\n",
    "> \n",
    "> **Flexible training strategies**: Supports various parallelism strategies beyond just data parallel training\n",
    "> \n",
    "> **Heterogeneous cluster support**: Define per-worker resource requirements and run on mixed hardware\n",
    "> \n",
    "> Ray Train integrates with popular frameworks like PyTorch, TensorFlow, XGBoost, and more. For enterprise needs, [RayTurbo Train](https://docs.anyscale.com/rayturbo/rayturbo-train) offers additional features like elastic training, advanced monitoring, and performance optimization.\n",
    "\n",
    "<img src=\"https://raw.githubusercontent.com/anyscale/e2e-timeseries/master/images/train_integrations.png\" width=800>"
   ]
  },
  {
   "cell_type": "markdown",
   "metadata": {},
   "source": [
    "## Set up the scaling config\n",
    "\n",
    "Next, set up the scaling configuration. This example assigns one model replica per GPU in the cluster."
   ]
  },
  {
   "cell_type": "code",
   "execution_count": null,
   "metadata": {},
   "outputs": [],
   "source": [
    "scaling_config = ScalingConfig(num_workers=config[\"num_replicas\"], use_gpu=True, resources_per_worker={\"GPU\": 1})"
   ]
  },
  {
   "cell_type": "markdown",
   "metadata": {},
   "source": [
    "## Checkpointing configuration\n",
    "\n",
    "Checkpointing enables you to resume training from the last checkpoint in case of interruptions or failures. Checkpointing is particularly useful for long-running training sessions. [`CheckpointConfig`](https://docs.ray.io/en/latest/train/api/doc/ray.train.CheckpointConfig.html) makes it easy to customize the checkpointing policy.\n",
    "\n",
    "This example demonstrates how to keep a maximum of two model checkpoints based on their minimum validation loss score.\n",
    "\n",
    "Note: Once you enable checkpointing, you can follow [this guide](https://docs.ray.io/en/latest/train/user-guides/fault-tolerance.html) to enable fault tolerance."
   ]
  },
  {
   "cell_type": "code",
   "execution_count": 8,
   "metadata": {},
   "outputs": [],
   "source": [
    "# Adjust run name during smoke tests.\n",
    "run_name_prefix = \"SmokeTest_\" if config[\"smoke_test\"] else \"\"\n",
    "run_name = f\"{run_name_prefix}DLinear_{config['data']}_{config['features']}_{config['target']}_{time.strftime('%Y%m%d_%H%M%S')}\"\n",
    "\n",
    "run_config = RunConfig(\n",
    "    storage_path=config[\"checkpoints\"],\n",
    "    name=run_name,\n",
    "    checkpoint_config=CheckpointConfig(num_to_keep=2, checkpoint_score_attribute=\"val/loss\", checkpoint_score_order=\"min\"),\n",
    ")"
   ]
  },
  {
   "cell_type": "markdown",
   "metadata": {},
   "source": [
    "## Datasets\n",
    "\n",
    "Ray Data is a library that enables distributed and streaming pre-processing of data. It's possible to convert an existing PyTorch Dataset to a Ray Dataset using `ray_ds = ray.data.from_torch(pytorch_ds)`.\n",
    "\n",
    "To distribute the Ray Dataset to each training worker, pass the datasets as a dictionary to the `datasets` parameter. Later, calling [`get_dataset_shard()`](https://docs.ray.io/en/master/train/api/doc/ray.train.get_dataset_shard.html#ray.train.get_dataset_shard) inside the training function automatically fetches a shard of the dataset assigned to that worker.\n",
    "\n",
    "This tutorial uses the [Electricity Transformer dataset](https://github.com/zhouhaoyi/ETDataset) (ETDataset), which measures the oil temperature of dozens of electrical stations in China over two years."
   ]
  },
  {
   "cell_type": "code",
   "execution_count": null,
   "metadata": {},
   "outputs": [],
   "source": [
    "datasets = {\"train\": data_provider(config, flag=\"train\")}\n",
    "if not config[\"train_only\"]:\n",
    "    datasets[\"val\"] = data_provider(config, flag=\"val\")"
   ]
  },
  {
   "cell_type": "markdown",
   "metadata": {},
   "source": [
    "Because Ray Data lazily evaluates Ray Datasets, use `show(1)` to materialize a sample of the dataset:"
   ]
  },
  {
   "cell_type": "code",
   "execution_count": null,
   "metadata": {},
   "outputs": [],
   "source": [
    "datasets[\"train\"].show(1)"
   ]
  },
  {
   "cell_type": "markdown",
   "metadata": {},
   "source": [
    "In this tutorial, the training objective is to predict future oil temperatures `y` given a window of past oil temperatures `x`.\n",
    "\n",
    "Executing `.show(1)` streams a single record through the pre-processing pipeline, standardizing the temperature column with zero-centered and unit-normalized values.\n",
    "\n",
    "Next, combine all the inputs to initialize the `TorchTrainer`:"
   ]
  },
  {
   "cell_type": "code",
   "execution_count": null,
   "metadata": {},
   "outputs": [],
   "source": [
    "trainer = TorchTrainer(\n",
    "    train_loop_per_worker=train_loop_per_worker,\n",
    "    train_loop_config=config,\n",
    "    scaling_config=scaling_config,\n",
    "    run_config=run_config,\n",
    "    datasets=datasets,\n",
    ")"
   ]
  },
  {
   "cell_type": "markdown",
   "metadata": {},
   "source": [
    "Finally, execute training using the `.fit()` method:"
   ]
  },
  {
   "cell_type": "code",
   "execution_count": null,
   "metadata": {},
   "outputs": [],
   "source": [
    "# === Run Training ===\n",
    "print(\"Starting Ray Train job...\")\n",
    "result = trainer.fit()\n",
    "print(\"Training finished!\")"
   ]
  },
  {
   "cell_type": "markdown",
   "metadata": {},
   "source": [
    "Observe that at the beginning of the training job, Ray immediately requests four GPU nodes defined in the `ScalingConfig`. Because you enabled \"Auto-select worker nodes,\" Anyscale automatically provisions any missing compute.\n",
    "\n",
    "You can monitor the scaling behavior and cluster resource utilization on the Ray Dashboard:\n",
    "\n",
    "<img src=\"https://raw.githubusercontent.com/anyscale/e2e-timeseries/master/images/train_metrics.png\" width=800>\n",
    "\n",
    "The Ray Train job returns a `ray.train.Result` object, which contains important properties such as metrics, checkpoint info, and error details:\n"
   ]
  },
  {
   "cell_type": "code",
   "execution_count": null,
   "metadata": {},
   "outputs": [],
   "source": [
    "metrics = result.metrics\n",
    "metrics"
   ]
  },
  {
   "cell_type": "markdown",
   "metadata": {},
   "source": [
    "The metrics should look something like the following:\n",
    "\n",
    "```python\n",
    "{'epoch': 2,\n",
    " 'train/loss': 0.33263104565833745,\n",
    " 'epoch_duration_s': 0.9015529155731201,\n",
    " 'val/loss': 0.296540230512619,\n",
    " 'val/mae': 0.4813770353794098,\n",
    " 'val/rmse': 0.544555075738551,\n",
    " 'val/mape': 9.20688533782959,\n",
    " 'val/mspe': 2256.628662109375,\n",
    " 'val/rse': 1.3782594203948975}\n",
    "```\n",
    "\n",
    "Now that the model has completed training, find the checkpoint with the lowest loss in the [`Result`](https://docs.ray.io/en/master/train/api/doc/ray.train.Result.html) object."
   ]
  },
  {
   "cell_type": "code",
   "execution_count": null,
   "metadata": {},
   "outputs": [],
   "source": [
    "# === Post-Training ===\n",
    "if result.best_checkpoints:\n",
    "    best_checkpoint_path = None\n",
    "    if not config[\"train_only\"] and \"val/loss\" in result.metrics_dataframe:\n",
    "        best_checkpoint = result.get_best_checkpoint(metric=\"val/loss\", mode=\"min\")\n",
    "        if best_checkpoint:\n",
    "            best_checkpoint_path = best_checkpoint.path\n",
    "    elif \"train/loss\" in result.metrics_dataframe:  # Fallback or if train_only\n",
    "        best_checkpoint = result.get_best_checkpoint(metric=\"train/loss\", mode=\"min\")\n",
    "        if best_checkpoint:\n",
    "            best_checkpoint_path = best_checkpoint.path\n",
    "\n",
    "    if best_checkpoint_path:\n",
    "        print(\"Best checkpoint found:\")\n",
    "        print(f\"  Directory: {best_checkpoint_path}\")\n",
    "\n",
    "        best_checkpoint_metadata_fpath = os.path.join(\n",
    "            \"/mnt/cluster_storage/checkpoints\", \"best_checkpoint_path.txt\"\n",
    "        )\n",
    "\n",
    "        with open(best_checkpoint_metadata_fpath, \"w\") as f:\n",
    "            # Store the best checkpoint path in a file for later use\n",
    "            f.write(f\"{best_checkpoint_path}/checkpoint.pt\")\n",
    "            print(\"Train run metadata saved.\")\n",
    "    else:\n",
    "        print(\"Could not retrieve the best checkpoint based on available metrics.\")\n",
    "else:\n",
    "    print(\"No checkpoints were saved during training.\")"
   ]
  }
 ],
 "metadata": {
  "kernelspec": {
   "display_name": ".venv",
   "language": "python",
   "name": "python3"
  },
  "language_info": {
   "codemirror_mode": {
    "name": "ipython",
    "version": 3
   },
   "file_extension": ".py",
   "mimetype": "text/x-python",
   "name": "python",
   "nbconvert_exporter": "python",
   "pygments_lexer": "ipython3",
   "version": "3.12.0"
  }
 },
 "nbformat": 4,
 "nbformat_minor": 2
}<|MERGE_RESOLUTION|>--- conflicted
+++ resolved
@@ -82,11 +82,7 @@
    "cell_type": "markdown",
    "metadata": {},
    "source": [
-<<<<<<< HEAD
-    "Initalizie the Ray cluster with the `e2e_timeseries` module, so that newly-spawned workers can import it."
-=======
-    "Initialize Ray with the `e2e_timeseries` module, so that new workers can import from it."
->>>>>>> 38f6547c
+    "Initialize the Ray cluster with the `e2e_timeseries` module, so that newly-spawned workers can import from it."
    ]
   },
   {
