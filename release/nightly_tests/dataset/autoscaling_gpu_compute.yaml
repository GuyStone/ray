# This config matches the default config for Anyscale workspaces with autoscaling,
# except instead of using CPU instances, it uses GPU instances.
cloud_id: {{env["ANYSCALE_CLOUD_ID"]}}
region: us-west-2

advanced_configurations_json:
    IamInstanceProfile: {"Name": "ray-autoscaler-v1"}

head_node_type:
    name: head-node
    # Use a GPU head node so we can test `iter_torch_batches` with `device='cuda'`.
    # We use the same number of vCPUs and memory as the default m5.2xlarge head node.
    instance_type: g4dn.2xlarge
    resources:
      cpu: 0

worker_node_types:
    - name: worker-node
<<<<<<< HEAD
      # Anyscale workspaces use m5.2xlarge worker nodes by default. For consistency, we 
=======
      # Anyscale workspaces use m5.2xlarge worker nodes by default. For consistency, we
>>>>>>> 01c8911d
      # use GPU nodes with the same number of vCPUs and memory.
      instance_type: g4dn.2xlarge
      min_workers: 0
      max_workers: 10
      use_spot: false<|MERGE_RESOLUTION|>--- conflicted
+++ resolved
@@ -16,11 +16,7 @@
 
 worker_node_types:
     - name: worker-node
-<<<<<<< HEAD
-      # Anyscale workspaces use m5.2xlarge worker nodes by default. For consistency, we 
-=======
       # Anyscale workspaces use m5.2xlarge worker nodes by default. For consistency, we
->>>>>>> 01c8911d
       # use GPU nodes with the same number of vCPUs and memory.
       instance_type: g4dn.2xlarge
       min_workers: 0
