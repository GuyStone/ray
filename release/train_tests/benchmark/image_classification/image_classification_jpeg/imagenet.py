--- conflicted
+++ resolved
@@ -1,11 +1,7 @@
 import torch
 import numpy as np
-<<<<<<< HEAD
-from typing import Dict, Union, Callable, List
-=======
 from typing import Dict, Union, Callable
 from PIL import Image
->>>>>>> 871cc89c
 
 from constants import DatasetKey
 from image_classification.imagenet import (
