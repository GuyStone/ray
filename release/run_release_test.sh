#!/bin/bash
# shellcheck disable=SC2317

set -e

if [ -n "$DEBUG" ]; then
  set -x
fi

cd "${0%/*}" || exit 1

reason() {
  # Keep in sync with e2e.py ExitCode enum
  if [ "$1" -eq 0 ]; then
    REASON="success"
  elif [ "$1" -ge 1 ] && [ "$1" -lt 10 ]; then
    REASON="runtime error"
  elif [ "$1" -ge 10 ] && [ "$1" -lt 20 ]; then
    REASON="infra error"
  elif [ "$1" -ge 30 ] && [ "$1" -lt 40 ]; then
    REASON="infra timeout"
  elif [ "$1" -eq 42 ]; then
    REASON="command timeout"
  elif [ "$1" -ge 40 ] && [ "$1" -lt 50 ]; then
    REASON="command error"
  fi
  echo "${REASON}"
}

RAY_TEST_SCRIPT=${RAY_TEST_SCRIPT-"python ray_release/scripts/run_release_test.py"}
RELEASE_RESULTS_DIR=${RELEASE_RESULTS_DIR-/tmp/artifacts}
BUILDKITE_MAX_RETRIES=1
BUILDKITE_RETRY_CODE=79
BUILDKITE_TIME_LIMIT_FOR_RETRY=10800 # 3 hours

export RAY_TEST_REPO RAY_TEST_BRANCH RELEASE_RESULTS_DIR BUILDKITE_MAX_RETRIES BUILDKITE_RETRY_CODE BUILDKITE_TIME_LIMIT_FOR_RETRY

if [ -n "${RAY_COMMIT_OF_WHEEL-}" ]; then
  git config --global --add safe.directory /workdir
  HEAD_COMMIT=$(git rev-parse HEAD)
  echo "The test repo has head commit of ${HEAD_COMMIT}"
  if [[ "${HEAD_COMMIT}" != "${RAY_COMMIT_OF_WHEEL}" ]]; then
    echo "The checked out test code doesn't match with the installed wheel. \
          This is likely due to a racing condition when a PR is landed between \
          a wheel is installed and test code is checked out."
    echo "Hard resetting from ${HEAD_COMMIT} to ${RAY_COMMIT_OF_WHEEL}."
    git reset --hard "${RAY_COMMIT_OF_WHEEL}"
  fi
fi

if [ -z "${NO_INSTALL}" ]; then
  # Strip the hashes from the constraint file
  # TODO(aslonnie): use bazel run..
  grep '==' ./requirements_buildkite.txt > /tmp/requirements_buildkite_nohash.txt
  sed -i 's/ \\//' /tmp/requirements_buildkite_nohash.txt  # Remove ending slashes.
  sed -i 's/\[.*\]//g' /tmp/requirements_buildkite_nohash.txt  # Remove extras.
  pip install -c /tmp/requirements_buildkite_nohash.txt -e .
fi

RETRY_NUM=0
MAX_RETRIES=${MAX_RETRIES-1}

if [ "${BUILDKITE_RETRY_COUNT-0}" -ge 1 ]; then
  echo "This is a manually triggered retry from the Buildkite web UI, so we set the number of infra retries to 1."
  MAX_RETRIES=1
fi

ALL_EXIT_CODES=()
while [ "$RETRY_NUM" -lt "$MAX_RETRIES" ]; do
  RETRY_NUM=$((RETRY_NUM + 1))

  if [ "$RETRY_NUM" -gt 1 ]; then
    # Sleep for random time between 30 and 90 minutes
    SLEEP_TIME=$((1800 + RANDOM % 5400))

    if [ -n "${OVERRIDE_SLEEP_TIME}" ]; then
      SLEEP_TIME=${OVERRIDE_SLEEP_TIME}
    fi

    echo "----------------------------------------"
    echo "Retry count: ${RETRY_NUM}/${MAX_RETRIES}. Sleeping for ${SLEEP_TIME} seconds before retrying the run."
    echo "----------------------------------------"
    sleep "${SLEEP_TIME}"
  fi

  if [ -z "${NO_ARTIFACTS}" ]; then
    rm -rf "${RELEASE_RESULTS_DIR:?}"/* || true
  fi

  _term() {
    echo "[SCRIPT $(date +'%Y-%m-%d %H:%M:%S'),...] Caught SIGTERM signal, sending SIGTERM to release test script"
    kill "$proc"
    wait "$proc"
  }

  START=$(date +%s)
  set +e

<<<<<<< HEAD
  ./gcloud_docker_login.sh aws2kuberay_gke.json
  export GOOGLE_CLOUD_PROJECT=dhyey-dev
  export AWS_REGION="us-west-2"
  export RELEASE_AWS_ANYSCALE_SECRET_ARN="arn:aws:secretsmanager:us-west-2:029272617770:secret:release-automation/anyscale-staging-token20231008005227440600000001-JTgxb0"
  export RELEASE_AWS_BUCKET="ray-release-automation-results"
  export RELEASE_AWS_DB_NAME="ray_ci"
  export RELEASE_AWS_DB_TABLE="release_test_result"
  export RELEASE_AWS_LOCATION="dev"
  export KUBERAY_SERVER_TOKEN="eyJhbGciOiJIUzI1NiIsInR5cCI6IkpXVCJ9.eyJleHAiOjE3NDc3ODA2MjYsIm5iZiI6MTc0NzY5NDIyNiwiaWF0IjoxNzQ3Njk0MjI2LCJ0aW1lc3RhbXAiOjE3NDc2OTQyMjZ9.KkNhUvHXMv_0jRfijPW4kKWCbtw1L2OKGXmRh56FEVs"
=======
  if [[ "$1" == *".kuberay"* ]]; then
    export GOOGLE_CLOUD_PROJECT=dhyey-dev
    export AWS_REGION="us-west-2"
  fi

>>>>>>> 06e26353
  trap _term SIGINT SIGTERM
  ${RAY_TEST_SCRIPT} "$@" &
  proc=$!

  wait "$proc"
  EXIT_CODE=$?

  set -e
  END=$(date +%s)

  REASON=$(reason "${EXIT_CODE}")
  RUNTIME=$((END-START))
  ALL_EXIT_CODES[${#ALL_EXIT_CODES[@]}]=$EXIT_CODE

  case ${EXIT_CODE} in
    0)
    echo "Script finished successfully on try ${RETRY_NUM}/${MAX_RETRIES}"
    break
    ;;
    30 | 31 | 32 | 33)
    echo "Script failed on try ${RETRY_NUM}/${MAX_RETRIES} with exit code ${EXIT_CODE} (${REASON})."
    ;;
    *)
    echo "Script failed on try ${RETRY_NUM}/${MAX_RETRIES} with exit code ${EXIT_CODE} (${REASON}), aborting."
    break
    ;;
  esac

done

if [ -z "${NO_ARTIFACTS}" ]; then
  rm -rf /tmp/ray_release_test_artifacts/* || true
  cp -rf "${RELEASE_RESULTS_DIR}"/* /tmp/ray_release_test_artifacts/ || true
fi

echo "----------------------------------------"
echo "Release test finished with final exit code ${EXIT_CODE} after ${RETRY_NUM}/${MAX_RETRIES} tries"
echo "Run results:"

COUNTER=1
for EX in "${ALL_EXIT_CODES[@]}"; do
  REASON=$(reason "${EX}")
  echo "  Run $COUNTER: Exit code = ${EX} (${REASON})"
  COUNTER=$((COUNTER + 1))
done

echo "----------------------------------------"

REASON=$(reason "${EXIT_CODE}")
echo "Final release test exit code is ${EXIT_CODE} (${REASON}). Took ${RUNTIME}s"

if [ "$EXIT_CODE" -eq 0 ]; then
  echo "RELEASE MANAGER: This test seems to have passed."
elif [ "$EXIT_CODE" -ge 30 ] && [ "$EXIT_CODE" -lt 40 ]; then
  echo "RELEASE MANAGER: This is likely an infra error that can be solved by RESTARTING this test."
else
  echo "RELEASE MANAGER: This could be an error in the test. Please REVIEW THE LOGS and ping the test owner."
fi

if [[ "$EXIT_CODE" -ne 0 && "$RUNTIME" -le "$BUILDKITE_TIME_LIMIT_FOR_RETRY" ]]; then
  exit "$BUILDKITE_RETRY_CODE"
else
  exit "$EXIT_CODE"
fi<|MERGE_RESOLUTION|>--- conflicted
+++ resolved
@@ -96,7 +96,11 @@
   START=$(date +%s)
   set +e
 
-<<<<<<< HEAD
+  if [[ "$1" == *".kuberay"* ]]; then
+    export GOOGLE_CLOUD_PROJECT=dhyey-dev
+    export AWS_REGION="us-west-2"
+  fi
+
   ./gcloud_docker_login.sh aws2kuberay_gke.json
   export GOOGLE_CLOUD_PROJECT=dhyey-dev
   export AWS_REGION="us-west-2"
@@ -106,13 +110,6 @@
   export RELEASE_AWS_DB_TABLE="release_test_result"
   export RELEASE_AWS_LOCATION="dev"
   export KUBERAY_SERVER_TOKEN="eyJhbGciOiJIUzI1NiIsInR5cCI6IkpXVCJ9.eyJleHAiOjE3NDc3ODA2MjYsIm5iZiI6MTc0NzY5NDIyNiwiaWF0IjoxNzQ3Njk0MjI2LCJ0aW1lc3RhbXAiOjE3NDc2OTQyMjZ9.KkNhUvHXMv_0jRfijPW4kKWCbtw1L2OKGXmRh56FEVs"
-=======
-  if [[ "$1" == *".kuberay"* ]]; then
-    export GOOGLE_CLOUD_PROJECT=dhyey-dev
-    export AWS_REGION="us-west-2"
-  fi
-
->>>>>>> 06e26353
   trap _term SIGINT SIGTERM
   ${RAY_TEST_SCRIPT} "$@" &
   proc=$!
