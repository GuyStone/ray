--- conflicted
+++ resolved
@@ -1055,11 +1055,8 @@
         "//src/ray/protobuf:instance_manager_py_proto",
         "//src/ray/protobuf:logging_py_proto",
         "//src/ray/protobuf:node_manager_py_proto",
-<<<<<<< HEAD
         "//src/ray/protobuf:pubsub_py_proto",
-=======
         "//src/ray/protobuf:metrics_service_py_proto",
->>>>>>> 8ea94573
         "//src/ray/protobuf:ray_client_py_proto",
         "//src/ray/protobuf:reporter_py_proto",
         "//src/ray/protobuf:runtime_env_agent_py_proto",
